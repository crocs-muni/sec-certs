--- conflicted
+++ resolved
@@ -1,15 +1,12 @@
-<<<<<<< HEAD
-from importlib import resources
-=======
 from __future__ import annotations
 
 import datetime
->>>>>>> 5893352a
+from importlib import resources
 from pathlib import Path
 
 import pytest
+import tests.data.fips.iut
 
-import tests.data.fips.iut
 from sec_certs.dataset.fips import FIPSDataset
 from sec_certs.dataset.fips_iut import IUTDataset
 from sec_certs.model.fips_matching import FIPSProcessMatcher
