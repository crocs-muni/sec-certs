--- conflicted
+++ resolved
@@ -2,13 +2,8 @@
 from datetime import datetime
 import logging
 import click
-<<<<<<< HEAD
 from sec_certs.dataset.fips import FIPSDataset
 from sec_certs.dataset.fips_algorithm import FIPSAlgorithmDataset
-=======
-
-from sec_certs.dataset import FIPSDataset, FIPSAlgorithmDataset
->>>>>>> cfab313d
 from sec_certs.configuration import config
 
 
