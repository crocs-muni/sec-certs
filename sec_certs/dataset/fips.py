import datetime
import tempfile
import logging
import os
from itertools import groupby
from pathlib import Path
<<<<<<< HEAD
from typing import Set, Tuple, List, Dict, Optional, Union, Mapping
=======
from typing import Tuple, List, Dict, Optional
>>>>>>> 5e43b370

from bs4 import BeautifulSoup
from graphviz import Digraph

from sec_certs import constants as constants, parallel_processing as cert_processing, helpers as helpers
from sec_certs.config.configuration import config
from sec_certs.certificate.certificate import Certificate
from sec_certs.dataset.dataset import Dataset, logger
from sec_certs.dataset.fips_algorithm import FIPSAlgorithmDataset
from sec_certs.serialization.json import ComplexSerializableType, serialize
from sec_certs.sample.fips import FIPSCertificate


logger = logging.getLogger(__name__)


class FIPSDataset(Dataset, ComplexSerializableType):
    certs: Dict[str, FIPSCertificate]

    def __init__(
        self, certs: Mapping[str, 'Certificate'], root_dir: Path, name: str = "dataset name", description: str = "dataset_description"
    ):
        super().__init__(certs, root_dir, name, description)
        self.keywords: Dict[str, Dict] = {}
        self.algorithms: Optional[FIPSAlgorithmDataset] = None
        self.new_files = 0

    @property
    def results_dir(self) -> Path:
        return self.root_dir / "results"

    @property
    def policies_dir(self) -> Path:
        return self.root_dir / "security_policies"

    @property
    def fragments_dir(self) -> Path:
        return self.root_dir / "fragments"

    @property
    def algs_dir(self) -> Path:
        return self.web_dir / "algorithms"

    # After web scan, there should be a FIPSCertificate object created for every entry
    @property
    def successful_web_scan(self) -> bool:
        return all(self.certs) and all(cert.web_scan for cert in self.certs.values() if cert is not None)

    @property
    def successful_pdf_scan(self) -> bool:
        return all(cert.pdf_scan for cert in self.certs.values() if cert is not None)

    def get_certs_from_name(self, module_name: str) -> List[FIPSCertificate]:
        return [crt for crt in self if crt.web_scan.module_name == module_name]

    def find_empty_pdfs(self) -> Tuple[List, List]:
        missing = []
        not_available = []
        for i in self.certs:
            if not (self.policies_dir / f"{i}.pdf").exists():
                missing.append(i)
            elif os.path.getsize(self.policies_dir / f"{i}.pdf") < constants.FIPS_NOT_AVAILABLE_CERT_SIZE:
                not_available.append(i)
        return missing, not_available

    @serialize
    def pdf_scan(self, redo=False):
        logger.info("Entering PDF scan.")

        self.fragments_dir.mkdir(parents=True, exist_ok=True)

        keywords = cert_processing.process_parallel(
            FIPSCertificate.find_keywords,
            [cert for cert in self.certs.values() if not cert.pdf_scan.keywords or redo],
            config.n_threads,
            use_threading=False,
            progress_bar_desc="Scanning PDF files"
        )
        for keyword, cert in keywords:
            self.certs[cert.dgst].pdf_scan.keywords = keyword

    def match_algs(self) -> Dict:
        output = {}
        for cert in self.certs.values():
            # if the pdf has not been processed, no matching can be done
            if not cert.pdf_scan.keywords or not cert.state.txt_state:
                continue
            
            output[cert.dgst] = FIPSCertificate.match_web_algs_to_pdf(cert)
            cert.heuristics.unmatched_algs = output[cert.dgst]

        output = {k: v for k, v in output.items() if v != 0}
        return output

    def download_all_pdfs(self, cert_ids: Set[str]):
        sp_paths, sp_urls = [], []
        self.policies_dir.mkdir(exist_ok=True)

        for cert_id in cert_ids:
            if not (self.policies_dir / f"{cert_id}.pdf").exists()  or (cert_id in self.certs and not self.certs[cert_id].state.txt_state
            ):
                sp_urls.append(
                    f"https://csrc.nist.gov/CSRC/media/projects/cryptographic-module-validation-program/documents/security-policies/140sp{cert_id}.pdf"
                )
                sp_paths.append(self.policies_dir / f"{cert_id}.pdf")
        logger.info(f"downloading {len(sp_urls)} module pdf files")
        cert_processing.process_parallel(
            FIPSCertificate.download_security_policy, list(zip(sp_urls, sp_paths)), config.n_threads, progress_bar_desc="Downloading PDF files"
        )
        self.new_files += len(sp_urls)

    def download_all_htmls(self, cert_ids: Set[str]) -> List[str]:
        html_paths, html_urls = [], []
        new_files = []
        self.web_dir.mkdir(exist_ok=True)
        for cert_id in cert_ids:
            if not (self.web_dir / f"{cert_id}.html").exists():
                html_urls.append(
                    f"https://csrc.nist.gov/projects/cryptographic-module-validation-program/certificate/{cert_id}"
                )
                html_paths.append(self.web_dir / f"{cert_id}.html")
                new_files.append(cert_id)

        logger.info(f"downloading {len(html_urls)} module html files")
        failed = cert_processing.process_parallel(
            FIPSCertificate.download_html_page, list(zip(html_urls, html_paths)), config.n_threads, progress_bar_desc="Downloading HTML files"
        )
        failed = [c for c in failed if c]

        self.new_files += len(html_urls)
<<<<<<< HEAD
        if len(failed) != 0:
            logging.info(f"Download failed for {len(failed)} files. Retrying...")
            cert_processing.process_parallel(FIPSCertificate.download_html_page, failed, config.n_threads, progress_bar_desc="Downloading HTML files again")
=======
        logger.info(f"Download failed for {len(failed)} files. Retrying...")
        cert_processing.process_parallel(FIPSCertificate.download_html_page, failed, config.n_threads, progress_bar_desc="Downloading HTML files again")
>>>>>>> 5e43b370
        return new_files

    @serialize
    def convert_all_pdfs(self):
        logger.info('Converting FIPS sample reports to .txt')
        tuples = [
            (cert, self.policies_dir / f"{cert.cert_id}.pdf", self.policies_dir / f"{cert.cert_id}.pdf.txt")
            for cert in self.certs.values()
            if not cert.state.txt_state and (self.policies_dir / f"{cert.cert_id}.pdf").exists()
        ]
        cert_processing.process_parallel(FIPSCertificate.convert_pdf_file, tuples, config.n_threads, progress_bar_desc="Converting to txt")

    def prepare_dataset(self, test: Optional[Path] = None, update: bool = False) -> Set[str]:
        if test:
            html_files = [test]
        else:
            html_files = [Path("fips_modules_active.html"), Path("fips_modules_historical.html"), Path("fips_modules_revoked.html")]
            helpers.download_file(
                "https://csrc.nist.gov/projects/cryptographic-module-validation-program/validated-modules/search?SearchMode=Advanced&CertificateStatus=Active&ValidationYear=0",
                Path(self.web_dir / "fips_modules_active.html"),
            )
            helpers.download_file(
                "https://csrc.nist.gov/projects/cryptographic-module-validation-program/validated-modules/search?SearchMode=Advanced&CertificateStatus=Historical&ValidationYear=0",
                Path(self.web_dir / "fips_modules_historical.html"),
            )
            helpers.download_file(
                "https://csrc.nist.gov/projects/cryptographic-module-validation-program/validated-modules/search?SearchMode=Advanced&CertificateStatus=Revoked&ValidationYear=0",
                Path(self.web_dir / "fips_modules_revoked.html"),
            )

        # Parse those files and get list of currently processable files (always)
        cert_ids: Set[str] = set()
        for f in html_files:
            cert_ids |= self._get_certificates_from_html(self.web_dir / f, update)
            
        return cert_ids

<<<<<<< HEAD
    def download_neccessary_files(self, cert_ids: Set[str]):
        self.download_all_htmls(cert_ids)
        self.download_all_pdfs(cert_ids)

    def _get_certificates_from_html(self, html_file: Path, update: bool = False) -> Set[str]:
        logger.info(f"Getting certificate ids from {html_file}")
=======
    def download_neccessary_files(self):
        self.download_all_htmls()
        # self.download_all_pdfs()

    def _get_certificates_from_html(self, html_file: Path, update: bool = False) -> None:
        logger.info(f"Getting sample ids from {html_file}")
>>>>>>> 5e43b370
        with open(html_file, "r", encoding="utf-8") as handle:
            soup = BeautifulSoup(handle.read(), 'html5lib')

        tables = soup.find_all('table', id='searchResultsTable')
        assert len(tables) == 1

<<<<<<< HEAD
        table = [x for x in html.find(id="searchResultsTable").tbody.contents if x != "\n"]
        entries: Set[str] = set()
        for entry in table:
            cert_id = entry.find("a").text
            if cert_id not in entries:
                entries.add(cert_id)
        
        return entries
=======
        for row in tables[0].tbody.find_all('tr'):
            cert_id = row.find("a").text
            if cert_id not in self.certs:
                self.certs[cert_id] = None
>>>>>>> 5e43b370

    @serialize
    def web_scan(self, cert_ids: Set[str], redo: bool = False):
        logger.info("Entering web scan.")
        for cert_id in cert_ids:
            self.certs[cert_id] = FIPSCertificate.html_from_file(
                self.web_dir / f"{cert_id}.html",
                FIPSCertificate.State(
                    (self.policies_dir / cert_id).with_suffix(".pdf"),
                    (self.web_dir / cert_id).with_suffix(".html"),
                    (self.fragments_dir / cert_id).with_suffix(".txt"),
                    False,
                    None,
                    False,
                ),
                self.certs[cert_id] if cert_id in self.certs else None,
                redo=redo,
            )

    @classmethod
    def from_web_latest(cls):
        with tempfile.TemporaryDirectory() as tmp_dir:
            dset_path = Path(tmp_dir) / 'fips_latest_dataset.json'
            logger.info('Downloading the latest FIPS dataset.')
            helpers.download_file(config.fips_latest_snapshot, dset_path)
            dset: FIPSDataset = cls.from_json(dset_path)
            logger.info('The dataset with %s certs and %s algorithms.', len(dset), len(dset.algorithms))
            logger.info('The dataset does not contain the results of the dependency analysis - calculating them now...')
            dset.finalize_results()
            return dset

    def set_local_paths(self):
        cert: FIPSCertificate
        for cert in self.certs.values():
            cert.set_local_paths(self.policies_dir, self.web_dir, self.fragments_dir)
            
    @serialize
    def get_certs_from_web(
        self,
        test: Optional[Path] = None,
        no_download_algorithms: bool = False,
        update: bool = False,
        redo_web_scan = False
    ):
        """Downloads HTML search pages, parses them, populates the dataset,
        and performs `web-scan` - extracting information from CMVP pages for 
        each certificate.

        Args:
            test (Optional[Path], optional): Path to dataset used in testing. Defaults to None.
            no_download_algorithms (bool, optional): Whether to reuse CAVP algorithm dataset. Defaults to False.
            update (bool, optional): Whether to update dataset with new entries. Defaults to False.
            redo_web_scan (bool, optional): Whether to redo the `web-scan` functionality. Defaults to False.
        """
        logger.info("Downloading required html files")

        self.web_dir.mkdir(parents=True, exist_ok=True)
        self.policies_dir.mkdir(exist_ok=True)
        self.algs_dir.mkdir(exist_ok=True)

        # Download files containing all available module certs (always)
        cert_ids = self.prepare_dataset(test, update)

<<<<<<< HEAD
        logger.info("Downloading certificate html and security policies")
        self.download_neccessary_files(cert_ids)
=======
        logger.info("Downloading sample html and security policies")
        self.download_neccessary_files()
>>>>>>> 5e43b370

        if not no_download_algorithms:
            aset = FIPSAlgorithmDataset({}, Path(self.root_dir / 'web' / 'algorithms'), 'algorithms', 'sample algs')
            aset.get_certs_from_web()
            logger.info(f'Finished parsing. Have algorithm dataset with {len(aset)} algorithm numbers.')

            self.algorithms = aset
        
        self.web_scan(cert_ids, redo=redo_web_scan)

    @serialize
    def deprocess(self):
        #TODO
        logger.info("Removing 'heuristics' field. This dataset can be used to be uploaded and later downloaded using latest_snapshot() or something")
        cert: FIPSCertificate
        for cert in self.certs.values():
            cert.heuristics = FIPSCertificate.FIPSHeuristics(None, {}, [], 0)

        self.match_algs()


    @serialize
    def extract_certs_from_tables(self, high_precision: bool) -> List[Path]:
        """
        Function that extracts algorithm IDs from tables in security policies files.
        :return: list of files that couldn't have been decoded
        """
        logger.info("Entering table scan.")
        result = cert_processing.process_parallel(
            FIPSCertificate.analyze_tables,
            [
                (cert, high_precision)
                for cert in self.certs.values()
                if cert is not None and (not cert.state.tables_done or high_precision) and cert.state.txt_state
            ],
            config.n_threads // 4,  # tabula already processes by parallel, so
            # it's counterproductive to use all threads
            use_threading=False,
            progress_bar_desc="Searching tables"
        )

        not_decoded = [cert.state.sp_path for done, cert, _ in result if done is False]
        for state, cert, algorithms in result:
            certificate = self.certs[cert.dgst]        
            certificate.state.tables_done = state
            certificate.pdf_scan.algorithms += algorithms
        return not_decoded

    def remove_algorithms_from_extracted_data(self):
        for cert in self.certs.values():
            cert.remove_algorithms()

    def unify_algorithms(self):
        certificate: FIPSCertificate
        for certificate in self.certs.values():
            new_algorithms: List[Dict] = []
            united_algorithms = [
                x
                for x in (certificate.web_scan.algorithms + certificate.pdf_scan.algorithms)
                if x != {"Certificate": []}
            ]
            for algorithm in united_algorithms:
                if isinstance(algorithm, dict):
                    new_algorithms.append(algorithm)
                else:
                    new_algorithms.append({"Certificate": [algorithm]})
            certificate.heuristics.algorithms = new_algorithms

            # returns True if candidates should _not_ be matched

    def _compare_certs(self, current_certificate: "FIPSCertificate", other_id: str):
        other_cert = self.certs[other_id]
        if current_certificate.web_scan.date_validation is None \
            or other_cert is None or other_cert.web_scan.date_validation is None:
                raise RuntimeError("Building of the dataset probably failed - this should not be happening.")
            
        cert_first = current_certificate.web_scan.date_validation[0]
        cert_last = current_certificate.web_scan.date_validation[-1]
        conn_first = other_cert.web_scan.date_validation[0]
        conn_last = other_cert.web_scan.date_validation[-1]
        
        if not isinstance(cert_first, datetime.datetime) or not isinstance(cert_last, datetime.datetime)\
            or not isinstance(conn_first, datetime.datetime) or not isinstance(conn_last, datetime.datetime):
                raise RuntimeError("Dataset was probably not built correctly - this should not be happening.")

        return (
            cert_first.year - conn_first.year > config.year_difference_between_validations
            and cert_last.year - conn_last.year > config.year_difference_between_validations
            or cert_first.year < conn_first.year
        )

    def _remove_false_positives_for_cert(self, current_cert: FIPSCertificate):
        if current_cert.heuristics.keywords is None:
            raise RuntimeError("Dataset was probably not built correctly - this should not be happening.")
        for rule in current_cert.heuristics.keywords["rules_cert_id"]:
            matches = current_cert.heuristics.keywords["rules_cert_id"][rule]
            current_cert.heuristics.keywords["rules_cert_id"][rule] = [
                cert_id
                for cert_id in matches
                if self._validate_id(current_cert, cert_id.replace("Cert.", "").replace("cert.", "").lstrip("#CA0 "))
                and cert_id != current_cert.cert_id
            ]

    def _validate_id(self, processed_cert: FIPSCertificate, cert_candidate: str) -> bool:
        if cert_candidate not in self.certs or not cert_candidate.isdecimal():
            return False

        # "< number" still needs to be used, because of some old certs being revalidated
        if int(cert_candidate) < config.smallest_certificate_id_to_connect or self._compare_certs(
            processed_cert, cert_candidate
        ):
            return False
        
        if self.algorithms is None:
            raise RuntimeError("Dataset was probably not built correctly - this should not be happening.")
        
        if cert_candidate not in self.algorithms.certs:
            return True

        for cert_alg in processed_cert.heuristics.algorithms:
            for certificate in cert_alg["Certificate"]:
                curr_id = "".join(filter(str.isdigit, certificate))
                if curr_id == cert_candidate:
                    return False

        algs = self.algorithms.certs[cert_candidate]
        for current_alg in algs:
            if current_alg.vendor is None or processed_cert.web_scan.vendor is None:
                raise RuntimeError("Dataset was probably not built correctly - this should not be happening.")

            if FIPSCertificate.get_compare(processed_cert.web_scan.vendor) == FIPSCertificate.get_compare(
                current_alg.vendor
            ):
                return False
        return True

    @staticmethod
    def _find_connections(current_cert: FIPSCertificate):
        current_cert.heuristics.connections = []
        current_cert.web_scan.connections = []
        current_cert.pdf_scan.connections = []
        if not current_cert.state.file_status or not current_cert.heuristics.keywords:
            return
        if current_cert.heuristics.keywords["rules_cert_id"] == {}:
            return
        for rule in current_cert.heuristics.keywords["rules_cert_id"]:
            for cert in current_cert.heuristics.keywords["rules_cert_id"][rule]:
                cert_id = "".join(filter(str.isdigit, cert))
                if cert_id not in current_cert.heuristics.connections:
                    current_cert.heuristics.connections.append(cert_id)
                    current_cert.pdf_scan.connections.append(cert_id)

        # We want connections parsed in caveat to bypass age check, because we are 100 % sure they are right
        if current_cert.web_scan.mentioned_certs:
            for item in current_cert.web_scan.mentioned_certs:
                cert_id = "".join(filter(str.isdigit, item))
                if cert_id not in current_cert.heuristics.connections and cert_id != "":
                    current_cert.heuristics.connections.append(cert_id)
                    current_cert.web_scan.connections.append(cert_id)

    def validate_results(self):
        """
        Function that validates results and finds the final connection output
        """
        current_cert: FIPSCertificate

        for current_cert in self.certs.values():
            if not current_cert.state.txt_state:
                continue
            self._remove_false_positives_for_cert(current_cert)

        for current_cert in self.certs.values():
            FIPSDataset._find_connections(current_cert)

    @serialize
    def finalize_results(self, use_nist_cpe_matching_dict: bool = True):
        logger.info("Entering 'analysis' and building connections between certificates.")
        self.unify_algorithms()
        self.remove_algorithms_from_extracted_data()
        self.validate_results()

        self.compute_cpe_heuristics()
        self.compute_related_cves(use_nist_cpe_matching_dict=use_nist_cpe_matching_dict)

    def _highlight_vendor_in_dot(self, dot: Digraph, current_key: str, highlighted_vendor: str):
        current_cert = self.certs[current_key]
        
        if current_cert.web_scan.vendor != highlighted_vendor:
            return

        dot.attr("node", color="red")
        if current_cert.web_scan.status == "Revoked":
            dot.attr("node", color="grey32")
        if current_cert.web_scan.status == "Historical":
            dot.attr("node", color="gold3")

    def _add_colored_node(self, dot: Digraph, current_key: str, highlighted_vendor: str):
        current_cert = self.certs[current_key]
        dot.attr("node", color="lightgreen")
        if current_cert.web_scan.status == "Revoked":
            dot.attr("node", color="lightgrey")
        if current_cert.web_scan.status == "Historical":
            dot.attr("node", color="gold")
        self._highlight_vendor_in_dot(dot, current_key, highlighted_vendor)
        dot.node(
            current_key,
            label=current_key
            + "&#10;"
            + current_cert.web_scan.vendor if current_cert.web_scan.vendor is not None else ""
            + "&#10;"
            + (current_cert.web_scan.module_name if current_cert.web_scan.module_name else ""),
        )

    def _get_processed_list(self, connection_list: str, key: str):
<<<<<<< HEAD
        attr = {"pdf": "pdf_scan", "web": "web_scan", "processed": "heuristics"}[connection_list]
=======
        attr = {"pdf": "pdf_scan", "web": "web_scan", "heuristics": "heuristics"}[connection_list]
>>>>>>> 5e43b370
        return getattr(self.certs[key], attr).connections

    def get_dot_graph(
        self,
        output_file_name: str,
        connection_list: str = "heuristics",
        highlighted_vendor: str = "Red Hat®, Inc.",
        show: bool = True,
    ):
        """
        Function that plots .dot graph of dependencies between certificates
        Certificates with at least one dependency are displayed in "{output_file_name}connections.pdf", remaining
        certificates are displayed in {output_file_name}single.pdf
        :param show: display graph right on screen
        :param highlighted_vendor: vendor whose certificates should be highlighted in red color
        :param output_file_name: prefix to "connections", "connections.pdf", "single" and "single.pdf"
        :param connection_list: 'heuristics', 'web', or 'pdf' - plots a graph from this source
                                default - heuristics
        """
        dot = Digraph(comment="Certificate ecosystem")
        single_dot = Digraph(comment="Modules with no dependencies")
        single_dot.attr("graph", label="Single nodes", labelloc="t", fontsize="30")
        single_dot.attr("node", style="filled")
        dot.attr("graph", label="Dependencies", labelloc="t", fontsize="30")
        dot.attr("node", style="filled")

        keys = 0
        edges = 0

        for key in self.certs:
            cert = self.certs[key]
            
            if key == "Not found" or not cert.state.file_status:
                continue

            processed = self._get_processed_list(connection_list, key)

            if processed:
                self._add_colored_node(dot, key, highlighted_vendor)
                keys += 1
            else:
                single_dot.attr("node", color="lightblue")
                self._highlight_vendor_in_dot(dot, key, highlighted_vendor)
                single_dot.node(
                    key,
                    label=key
                    + "\r\n"
                    + cert.web_scan.vendor if cert.web_scan.vendor is not None else ""
                    + ("\r\n" + cert.web_scan.module_name if cert.web_scan.module_name else ""),
                )

        for key in self.certs:
            cert = self.certs[key]
            
            if key == "Not found" or not cert.state.file_status:
                continue
            processed = self._get_processed_list(connection_list, key)
            for conn in processed:
                self._add_colored_node(dot, conn, highlighted_vendor)
                dot.edge(key, conn)
                edges += 1

        logger.info(f"rendering for {connection_list}: {keys} keys and {edges} edges")

        dot.render(self.root_dir / (str(output_file_name) + "_connections"), view=show)
        single_dot.render(self.root_dir / (str(output_file_name) + "_single"), view=show)

    def to_dict(self):
        return {'timestamp': self.timestamp, 'sha256_digest': self.sha256_digest,
                'name': self.name, 'description': self.description,
            'n_certs': len(self), 'certs': self.certs, 'algs': self.algorithms}

    @classmethod
    def from_dict(cls, dct: Dict):
        certs = dct["certs"]
        dset = cls(certs, Path("./"), dct["name"], dct["description"])
        dset.algorithms = dct["algs"]
        if len(dset) != (claimed := dct["n_certs"]):
            logger.error(
                f"The actual number of certs in dataset ({len(dset)}) does not match the claimed number ({claimed})."
            )
        return dset

    def group_vendors(self) -> Dict:
        vendors = {}
        v = {x.web_scan.vendor.lower() for x in self.certs.values() if x is not None and x.web_scan.vendor is not None}
        v_sorted = sorted(v, key=FIPSCertificate.get_compare)
        for prefix, a in groupby(v_sorted, key=FIPSCertificate.get_compare):
            vendors[prefix] = list(a)

        return vendors

    def plot_graphs(self, show: bool = False):
        self.get_dot_graph("full_graph", show=show)
        self.get_dot_graph("web_only_graph", "web", show=show)
        self.get_dot_graph("pdf_only_graph", "pdf", show=show)<|MERGE_RESOLUTION|>--- conflicted
+++ resolved
@@ -4,12 +4,8 @@
 import os
 from itertools import groupby
 from pathlib import Path
-<<<<<<< HEAD
-from typing import Set, Tuple, List, Dict, Optional, Union, Mapping
-=======
-from typing import Tuple, List, Dict, Optional
->>>>>>> 5e43b370
-
+
+from typing import Set, Tuple, List, Dict, Optional, Mapping
 from bs4 import BeautifulSoup
 from graphviz import Digraph
 
@@ -139,14 +135,9 @@
         failed = [c for c in failed if c]
 
         self.new_files += len(html_urls)
-<<<<<<< HEAD
         if len(failed) != 0:
             logging.info(f"Download failed for {len(failed)} files. Retrying...")
             cert_processing.process_parallel(FIPSCertificate.download_html_page, failed, config.n_threads, progress_bar_desc="Downloading HTML files again")
-=======
-        logger.info(f"Download failed for {len(failed)} files. Retrying...")
-        cert_processing.process_parallel(FIPSCertificate.download_html_page, failed, config.n_threads, progress_bar_desc="Downloading HTML files again")
->>>>>>> 5e43b370
         return new_files
 
     @serialize
@@ -184,28 +175,15 @@
             
         return cert_ids
 
-<<<<<<< HEAD
     def download_neccessary_files(self, cert_ids: Set[str]):
         self.download_all_htmls(cert_ids)
         self.download_all_pdfs(cert_ids)
 
     def _get_certificates_from_html(self, html_file: Path, update: bool = False) -> Set[str]:
         logger.info(f"Getting certificate ids from {html_file}")
-=======
-    def download_neccessary_files(self):
-        self.download_all_htmls()
-        # self.download_all_pdfs()
-
-    def _get_certificates_from_html(self, html_file: Path, update: bool = False) -> None:
-        logger.info(f"Getting sample ids from {html_file}")
->>>>>>> 5e43b370
         with open(html_file, "r", encoding="utf-8") as handle:
-            soup = BeautifulSoup(handle.read(), 'html5lib')
-
-        tables = soup.find_all('table', id='searchResultsTable')
-        assert len(tables) == 1
-
-<<<<<<< HEAD
+            html = BeautifulSoup(handle.read(), 'html5lib')
+
         table = [x for x in html.find(id="searchResultsTable").tbody.contents if x != "\n"]
         entries: Set[str] = set()
         for entry in table:
@@ -214,12 +192,6 @@
                 entries.add(cert_id)
         
         return entries
-=======
-        for row in tables[0].tbody.find_all('tr'):
-            cert_id = row.find("a").text
-            if cert_id not in self.certs:
-                self.certs[cert_id] = None
->>>>>>> 5e43b370
 
     @serialize
     def web_scan(self, cert_ids: Set[str], redo: bool = False):
@@ -283,13 +255,8 @@
         # Download files containing all available module certs (always)
         cert_ids = self.prepare_dataset(test, update)
 
-<<<<<<< HEAD
         logger.info("Downloading certificate html and security policies")
         self.download_neccessary_files(cert_ids)
-=======
-        logger.info("Downloading sample html and security policies")
-        self.download_neccessary_files()
->>>>>>> 5e43b370
 
         if not no_download_algorithms:
             aset = FIPSAlgorithmDataset({}, Path(self.root_dir / 'web' / 'algorithms'), 'algorithms', 'sample algs')
@@ -504,11 +471,7 @@
         )
 
     def _get_processed_list(self, connection_list: str, key: str):
-<<<<<<< HEAD
-        attr = {"pdf": "pdf_scan", "web": "web_scan", "processed": "heuristics"}[connection_list]
-=======
         attr = {"pdf": "pdf_scan", "web": "web_scan", "heuristics": "heuristics"}[connection_list]
->>>>>>> 5e43b370
         return getattr(self.certs[key], attr).connections
 
     def get_dot_graph(
