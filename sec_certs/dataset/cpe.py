from dataclasses import dataclass, field
import logging
from typing import List, Dict, Tuple, Set, Union, ClassVar
import itertools
import tempfile
from pathlib import Path
import zipfile
import tqdm

import sec_certs.helpers as helpers
from sec_certs.sample.cpe import CPE
from sec_certs.dataset.cve import CVEDataset
from sec_certs.serialization.json import ComplexSerializableType, serialize

import pandas as pd
import xml.etree.ElementTree as ET

logger = logging.getLogger(__name__)


<<<<<<< HEAD
@dataclass(init=False)
class CPE(ComplexSerializableType):
    uri: Optional[str]
    title: Optional[str]
    version: str
    vendor: str
    item_name: str

    def __init__(self, uri: Optional[str] = None, title: Optional[str] = None):
        self.uri = uri
        self.title = title

        if self.uri:
            self.vendor = ' '.join(self.uri.split(':')[3].split('_'))
            self.item_name = ' '.join(self.uri.split(':')[4].split('_'))
            self.version = self.uri.split(':')[5]

    def __lt__(self, other: 'CPE'):
        if self.title is None or other.title is None:
            raise RuntimeError(f"Title is unspecified during comparation of CPEs.")
        return self.title < other.title

    @property
    def serialized_attributes(self) -> List[str]:
        return ['uri', 'title']

    def __hash__(self):
        return hash(self.uri)


def build_cpe_uri_to_title_dict(input_xml_filepath: str, output_filepath: str):
    """
    Will parse CPE XML file into dictionary cpe_uri: cpe_title and dump the dict into json
    """
    logger.info(f'Extracting dictionary cpe_uri:cpe_title from {input_xml_filepath} to {output_filepath}')
    root = ET.parse(input_xml_filepath).getroot()
    dct = {}
    for cpe_item in root.findall('{http://cpe.mitre.org/dictionary/2.0}cpe-item'):
        found_title = cpe_item.find('{http://cpe.mitre.org/dictionary/2.0}title')
        if found_title is None:
            raise RuntimeError("Title is not found during cpe dict building - this should not be happening")
        title = found_title.text
        
        found_cpe_uri = cpe_item.find('{http://scap.nist.gov/schema/cpe-extension/2.3}cpe23-item')
        if found_cpe_uri is None:
            raise RuntimeError("CPE uri is not found during cpe dict building - this should not be happening")
        cpe_uri = found_cpe_uri.attrib['name']
        dct[cpe_uri] = title
    with open(output_filepath, 'w') as handle:
        json.dump(dct, handle, indent=4)


# TODO: Make this ComplexSerializableType
=======
>>>>>>> 5e43b370
@dataclass
class CPEDataset(ComplexSerializableType):
    was_enhanced_with_vuln_cpes: bool
    json_path: Path
    cpes: Dict[str, CPE]
    vendor_to_versions: Dict[str, Set[str]] = field(init=False)  # Look-up dict cpe_vendor: list of viable versions
    vendor_version_to_cpe: Dict[Tuple[str, str], Set[CPE]] = field(init=False)  # Look-up dict (cpe_vendor, cpe_version): List of viable cpe items
    title_to_cpes: Dict[str, Set[CPE]] = field(init=False)  # Look-up dict title: List of cert items
    vendors: Set[str] = field(init=False)

    cpe_xml_basename: ClassVar[str] = 'official-cpe-dictionary_v2.3.xml'
    cpe_url: ClassVar[str] = 'https://nvd.nist.gov/feeds/xml/cpe/dictionary/' + cpe_xml_basename + '.zip'

    def __iter__(self):
        yield from self.cpes.values()

    def __getitem__(self, item: str) -> CPE:
        return self.cpes.__getitem__(item.lower())

    def __setitem__(self, key: str, value: CPE):
        self.cpes.__setitem__(key.lower(), value)

    def __len__(self) -> int:
        return len(self.cpes)

    def __contains__(self, item: CPE) -> bool:
        if not isinstance(item, CPE):
            raise ValueError(f'{item} is not of CPE class')
        return item.uri in self.cpes.keys()

    @property
    def serialized_attributes(self) -> List[str]:
        return ['was_enhanced_with_vuln_cpes', 'json_path', 'cpes']

    def __post_init__(self):
        """
        Will build look-up dictionaries that are used for fast matching
        """
        logger.info('CPE dataset: building lookup dictionaries.')
        self.vendor_to_versions = {x.vendor: set() for x in self}
        self.vendor_version_to_cpe = dict()
        self.title_to_cpes = dict()
        self.vendors = set(self.vendor_to_versions.keys())
        for cpe in self:
            self.vendor_to_versions[cpe.vendor].add(cpe.version)
            if (cpe.vendor, cpe.version) not in self.vendor_version_to_cpe:
                self.vendor_version_to_cpe[(cpe.vendor, cpe.version)] = {cpe}
            else:
                self.vendor_version_to_cpe[(cpe.vendor, cpe.version)].add(cpe)
            if cpe.title not in self.title_to_cpes:
                self.title_to_cpes[cpe.title] = {cpe}
            else:
                self.title_to_cpes[cpe.title].add(cpe)

    @classmethod
    def from_web(cls, json_path: Union[str, Path]):
        with tempfile.TemporaryDirectory() as tmp_dir:
            xml_path = Path(tmp_dir) / cls.cpe_xml_basename
            zip_path = Path(tmp_dir) / (cls.cpe_xml_basename + '.zip')
            helpers.download_file(cls.cpe_url, zip_path)

            with zipfile.ZipFile(zip_path, 'r') as zip_ref:
                zip_ref.extractall(tmp_dir)

            return cls.from_xml(xml_path, json_path)

    @classmethod
    def from_xml(cls, xml_path: Union[str, Path], json_path: Union[str, Path]):
        logger.info('Loading CPE dataset from XML.')
        root = ET.parse(xml_path).getroot()
        dct = {}
        for cpe_item in root.findall('{http://cpe.mitre.org/dictionary/2.0}cpe-item'):
            found_title = cpe_item.find('{http://cpe.mitre.org/dictionary/2.0}title')
            if found_title is None:
                raise RuntimeError("Title is not found during building CPE dataset from xml - this should not be happening")
            title = found_title.text
            
            found_cpe_uri = cpe_item.find('{http://scap.nist.gov/schema/cpe-extension/2.3}cpe23-item')
            if found_cpe_uri is None:
                raise RuntimeError("CPE uri is not found during building CPE dataset from xml - this should not be happening")
            cpe_uri = found_cpe_uri.attrib['name']
            
            dct[cpe_uri] = CPE(cpe_uri, title)
        return cls(False, Path(json_path), dct)

<<<<<<< HEAD
        return df

    def get_cpes_from_title(self, title: str) -> List[CPE]:
        return [cpe for cpe in self if cpe.title == title]

    def get_candidate_list_of_vendors(self, cert_vendor: str) -> Optional[List[str]]:
        """
        Will return List of CPE vendors that could match the cert_vendor.
        """
        result = set()
        if not isinstance(cert_vendor, str):
            return None
        lower = cert_vendor.lower()
        if ' / ' in cert_vendor:
            chain_aux = [self.get_candidate_list_of_vendors(x) for x in cert_vendor.split(' / ')]
            chain = [x for x in chain_aux if x is not None]
            return list(set(itertools.chain(*chain)))
        if lower in self.vendors:
            result.add(lower)
        if ' ' in lower and (y := lower.split(' ')[0]) in self.vendors:
            result.add(y)
        if ',' in lower and (y := lower.split(',')[0]) in self.vendors:
            result.add(y)
        if not result:
            return None
        return list(result)

    def get_candidate_vendor_version_pairs(self, cert_candidate_cpe_vendors: List[str], cert_candidate_versions: List[str]) -> Optional[List[Tuple[str, str]]]:
        """
        Given parameters, will return Pairs (cpe_vendor, cpe_version) that should are relevant to a given certificate
        Parameters
        :param cert_candidate_cpe_vendors: list of CPE vendors relevant to a certificate
        :param cert_candidate_versions: List of versions heuristically extracted from the certificate name
        :return: List of tuples (cpe_vendor, cpe_version) that can be used in the lookup table to search the CPE dataset.
        """

        def is_cpe_version_among_cert_versions(cpe_version: str, cert_versions: List[str]) -> bool:
            just_numbers = r'(\d{1,5})(\.\d{1,5})' # TODO: The use of this should be double-checked
            for v in cert_versions:
                if (v.startswith(cpe_version) and re.search(just_numbers, cpe_version)) or cpe_version.startswith(v):
                    return True
            return False

        if not cert_candidate_cpe_vendors:
            return None

        candidate_vendor_version_pairs: List[Tuple[str, str]] = []
        for vendor in cert_candidate_cpe_vendors:
            viable_cpe_versions = self.vendor_to_versions[vendor]
            matched_cpe_versions = [x for x in viable_cpe_versions if is_cpe_version_among_cert_versions(x, cert_candidate_versions)]
            candidate_vendor_version_pairs.extend([(vendor, x) for x in matched_cpe_versions])
        return candidate_vendor_version_pairs

    def get_candidate_cpe_items(self, cert_candidate_cpe_vendors: List[str], cert_candidate_versions: List[str]) -> List[CPE]:
        candidate_vendor_version_pairs = self.get_candidate_vendor_version_pairs(cert_candidate_cpe_vendors, cert_candidate_versions)

        if not candidate_vendor_version_pairs:
            return []

        return list(itertools.chain.from_iterable([self.vendor_version_to_cpe[x] for x in candidate_vendor_version_pairs]))

    def get_cpe_matches(self, cert_name: str, cert_candidate_cpe_vendors: List[str], cert_candidate_versions: List[str], relax_version: bool = False, n_max_matches=10, threshold: int = 60) -> Optional[List[Tuple[float, CPE]]]:
        replace_non_letter_non_numbers_with_space = re.compile(r"(?ui)\W")

        def sanitize_matched_string(string: str):
            string = string.replace('®', '').replace('™', '').lower()
            return replace_non_letter_non_numbers_with_space.sub(' ', string)
        candidates = self.get_candidate_cpe_items(cert_candidate_cpe_vendors, cert_candidate_versions)

        sanitized_cert_name = sanitize_matched_string(cert_name)
        reasonable_matches = []
        for c in candidates:
            if c.title is None:
                raise RuntimeError("Candidate title is not found - this should not be happening.")
            
            sanitized_title = sanitize_matched_string(c.title)
            sanitized_item_name = sanitize_matched_string(c.item_name)
            set_match_title = fuzz.token_set_ratio(sanitized_cert_name, sanitized_title)
            partial_match_title = fuzz.partial_ratio(sanitized_cert_name, sanitized_title)
            set_match_item = fuzz.token_set_ratio(sanitized_cert_name, sanitized_item_name)
            partial_match_item = fuzz.partial_ratio(sanitized_cert_name, sanitized_item_name)
=======
    @classmethod
    def from_json(cls, input_path: Union[str, Path]):
        dset = ComplexSerializableType.from_json(input_path)
        dset.json_path = input_path
        return dset
>>>>>>> 5e43b370

    @classmethod
    def from_dict(cls, dct: Dict):
        return cls(dct['was_enhanced_with_vuln_cpes'], Path('../'), dct['cpes'])

    def to_pandas(self):
        df = pd.DataFrame([x.pandas_tuple for x in self], columns=CPE.pandas_columns)
        df = df.set_index('uri')
        return df

    @serialize
    def enhance_with_cpes_from_cve_dataset(self, cve_dset: Union[CVEDataset, str, Path]):
        if isinstance(cve_dset, (str, Path)):
            cve_dset = CVEDataset.from_json(cve_dset)

        all_cpes_in_cve_dset = set(itertools.chain.from_iterable([cve.vulnerable_cpes for cve in cve_dset]))

        old_len = len(self.cpes)

        for cpe in tqdm.tqdm(all_cpes_in_cve_dset, desc='Enriching CPE dataset with new CPEs'):
            if cpe not in self:
                self[cpe.uri] = cpe

        logger.info(f'Enriched the CPE dataset with {len(self.cpes) - old_len} new CPE records.')
        self.was_enhanced_with_vuln_cpes = True<|MERGE_RESOLUTION|>--- conflicted
+++ resolved
@@ -18,62 +18,6 @@
 logger = logging.getLogger(__name__)
 
 
-<<<<<<< HEAD
-@dataclass(init=False)
-class CPE(ComplexSerializableType):
-    uri: Optional[str]
-    title: Optional[str]
-    version: str
-    vendor: str
-    item_name: str
-
-    def __init__(self, uri: Optional[str] = None, title: Optional[str] = None):
-        self.uri = uri
-        self.title = title
-
-        if self.uri:
-            self.vendor = ' '.join(self.uri.split(':')[3].split('_'))
-            self.item_name = ' '.join(self.uri.split(':')[4].split('_'))
-            self.version = self.uri.split(':')[5]
-
-    def __lt__(self, other: 'CPE'):
-        if self.title is None or other.title is None:
-            raise RuntimeError(f"Title is unspecified during comparation of CPEs.")
-        return self.title < other.title
-
-    @property
-    def serialized_attributes(self) -> List[str]:
-        return ['uri', 'title']
-
-    def __hash__(self):
-        return hash(self.uri)
-
-
-def build_cpe_uri_to_title_dict(input_xml_filepath: str, output_filepath: str):
-    """
-    Will parse CPE XML file into dictionary cpe_uri: cpe_title and dump the dict into json
-    """
-    logger.info(f'Extracting dictionary cpe_uri:cpe_title from {input_xml_filepath} to {output_filepath}')
-    root = ET.parse(input_xml_filepath).getroot()
-    dct = {}
-    for cpe_item in root.findall('{http://cpe.mitre.org/dictionary/2.0}cpe-item'):
-        found_title = cpe_item.find('{http://cpe.mitre.org/dictionary/2.0}title')
-        if found_title is None:
-            raise RuntimeError("Title is not found during cpe dict building - this should not be happening")
-        title = found_title.text
-        
-        found_cpe_uri = cpe_item.find('{http://scap.nist.gov/schema/cpe-extension/2.3}cpe23-item')
-        if found_cpe_uri is None:
-            raise RuntimeError("CPE uri is not found during cpe dict building - this should not be happening")
-        cpe_uri = found_cpe_uri.attrib['name']
-        dct[cpe_uri] = title
-    with open(output_filepath, 'w') as handle:
-        json.dump(dct, handle, indent=4)
-
-
-# TODO: Make this ComplexSerializableType
-=======
->>>>>>> 5e43b370
 @dataclass
 class CPEDataset(ComplexSerializableType):
     was_enhanced_with_vuln_cpes: bool
@@ -159,95 +103,11 @@
             dct[cpe_uri] = CPE(cpe_uri, title)
         return cls(False, Path(json_path), dct)
 
-<<<<<<< HEAD
-        return df
-
-    def get_cpes_from_title(self, title: str) -> List[CPE]:
-        return [cpe for cpe in self if cpe.title == title]
-
-    def get_candidate_list_of_vendors(self, cert_vendor: str) -> Optional[List[str]]:
-        """
-        Will return List of CPE vendors that could match the cert_vendor.
-        """
-        result = set()
-        if not isinstance(cert_vendor, str):
-            return None
-        lower = cert_vendor.lower()
-        if ' / ' in cert_vendor:
-            chain_aux = [self.get_candidate_list_of_vendors(x) for x in cert_vendor.split(' / ')]
-            chain = [x for x in chain_aux if x is not None]
-            return list(set(itertools.chain(*chain)))
-        if lower in self.vendors:
-            result.add(lower)
-        if ' ' in lower and (y := lower.split(' ')[0]) in self.vendors:
-            result.add(y)
-        if ',' in lower and (y := lower.split(',')[0]) in self.vendors:
-            result.add(y)
-        if not result:
-            return None
-        return list(result)
-
-    def get_candidate_vendor_version_pairs(self, cert_candidate_cpe_vendors: List[str], cert_candidate_versions: List[str]) -> Optional[List[Tuple[str, str]]]:
-        """
-        Given parameters, will return Pairs (cpe_vendor, cpe_version) that should are relevant to a given certificate
-        Parameters
-        :param cert_candidate_cpe_vendors: list of CPE vendors relevant to a certificate
-        :param cert_candidate_versions: List of versions heuristically extracted from the certificate name
-        :return: List of tuples (cpe_vendor, cpe_version) that can be used in the lookup table to search the CPE dataset.
-        """
-
-        def is_cpe_version_among_cert_versions(cpe_version: str, cert_versions: List[str]) -> bool:
-            just_numbers = r'(\d{1,5})(\.\d{1,5})' # TODO: The use of this should be double-checked
-            for v in cert_versions:
-                if (v.startswith(cpe_version) and re.search(just_numbers, cpe_version)) or cpe_version.startswith(v):
-                    return True
-            return False
-
-        if not cert_candidate_cpe_vendors:
-            return None
-
-        candidate_vendor_version_pairs: List[Tuple[str, str]] = []
-        for vendor in cert_candidate_cpe_vendors:
-            viable_cpe_versions = self.vendor_to_versions[vendor]
-            matched_cpe_versions = [x for x in viable_cpe_versions if is_cpe_version_among_cert_versions(x, cert_candidate_versions)]
-            candidate_vendor_version_pairs.extend([(vendor, x) for x in matched_cpe_versions])
-        return candidate_vendor_version_pairs
-
-    def get_candidate_cpe_items(self, cert_candidate_cpe_vendors: List[str], cert_candidate_versions: List[str]) -> List[CPE]:
-        candidate_vendor_version_pairs = self.get_candidate_vendor_version_pairs(cert_candidate_cpe_vendors, cert_candidate_versions)
-
-        if not candidate_vendor_version_pairs:
-            return []
-
-        return list(itertools.chain.from_iterable([self.vendor_version_to_cpe[x] for x in candidate_vendor_version_pairs]))
-
-    def get_cpe_matches(self, cert_name: str, cert_candidate_cpe_vendors: List[str], cert_candidate_versions: List[str], relax_version: bool = False, n_max_matches=10, threshold: int = 60) -> Optional[List[Tuple[float, CPE]]]:
-        replace_non_letter_non_numbers_with_space = re.compile(r"(?ui)\W")
-
-        def sanitize_matched_string(string: str):
-            string = string.replace('®', '').replace('™', '').lower()
-            return replace_non_letter_non_numbers_with_space.sub(' ', string)
-        candidates = self.get_candidate_cpe_items(cert_candidate_cpe_vendors, cert_candidate_versions)
-
-        sanitized_cert_name = sanitize_matched_string(cert_name)
-        reasonable_matches = []
-        for c in candidates:
-            if c.title is None:
-                raise RuntimeError("Candidate title is not found - this should not be happening.")
-            
-            sanitized_title = sanitize_matched_string(c.title)
-            sanitized_item_name = sanitize_matched_string(c.item_name)
-            set_match_title = fuzz.token_set_ratio(sanitized_cert_name, sanitized_title)
-            partial_match_title = fuzz.partial_ratio(sanitized_cert_name, sanitized_title)
-            set_match_item = fuzz.token_set_ratio(sanitized_cert_name, sanitized_item_name)
-            partial_match_item = fuzz.partial_ratio(sanitized_cert_name, sanitized_item_name)
-=======
     @classmethod
     def from_json(cls, input_path: Union[str, Path]):
         dset = ComplexSerializableType.from_json(input_path)
         dset.json_path = input_path
         return dset
->>>>>>> 5e43b370
 
     @classmethod
     def from_dict(cls, dct: Dict):
