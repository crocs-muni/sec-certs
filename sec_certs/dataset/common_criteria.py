--- conflicted
+++ resolved
@@ -24,11 +24,7 @@
 from sec_certs.sample.protection_profile import ProtectionProfile
 from sec_certs.sample.cc_maintenance_update import CommonCriteriaMaintenanceUpdate
 from sec_certs.config.configuration import config
-<<<<<<< HEAD
-=======
-from sec_certs.certificate.cc_maintenance_update import CommonCriteriaMaintenanceUpdate
 from sec_certs.model.dependency_finder import DependencyFinder
->>>>>>> b6f85bab
 
 
 class CCDataset(Dataset, ComplexSerializableType):
@@ -627,51 +623,6 @@
 
         self.state.certs_analyzed = True
 
-<<<<<<< HEAD
-=======
-    def manually_verify_cpe_matches(self, update_json=True):
-        def verify_certs(certificates_to_verify: List[CommonCriteriaCert]):
-            n_certs_to_verify = len(certificates_to_verify)
-            for i, x in enumerate(certificates_to_verify):
-                print(f'\n[{i}/{n_certs_to_verify}] Vendor: {x.manufacturer}, Name: {x.name}')
-                for index, c in enumerate(x.heuristics.cpe_matches):
-                    print(f'\t- {[index]}: {c[1].vendor} {c[1].title} CPE-URI: {c[1].uri}')
-                print(f'\t- [A]: All are fitting')
-                print(f'\t- [X]: No fitting match')
-                inpts = input('Select fitting CPE matches (split with comma if choosing more):').strip().split(',')
-
-                if 'X' not in inpts and 'x' not in inpts:
-                    if 'A' in inpts or 'a' in inpts:
-                        inpts = [x for x in range(0, len(x.heuristics.cpe_matches))]
-                    try:
-                        inpts = [int(x) for x in inpts]
-                        if min(inpts) < 0 or max(inpts) > len(x.heuristics.cpe_matches) - 1:
-                            raise ValueError(
-                                f'Incorrect number chosen, choose in range 0-{len(x.heuristics.cpe_matches) - 1}')
-                    except ValueError as e:
-                        logger.error(f'Bad input from user, repeating instance: {e}')
-                        print(f'Bad input from user, repeating instance: {e}')
-                        time.sleep(0.05)
-                        verify_certs([x])
-                    else:
-                        matches = [x.heuristics.cpe_matches[y][1] for y in inpts]
-                        self[x.dgst].heuristics.verified_cpe_matches = matches
-
-                if i != 0 and not i % 10 and update_json:
-                    print(f'Saving progress.')
-                    self.to_json()
-                self[x.dgst].heuristics.labeled = True
-
-        certs_to_verify: List[CommonCriteriaCert] = [x for x in self if
-                                                     (x.heuristics.cpe_matches and not x.heuristics.labeled)]
-        logger.info('Manually verifying CPE matches')
-        time.sleep(0.05)  # easier than flushing the logger
-        verify_certs(certs_to_verify)
-
-        if update_json is True:
-            self.to_json()
-
->>>>>>> b6f85bab
     @serialize
     def compute_related_cves(self, download_fresh_cves: bool = False):
         logger.info('Retrieving related CVEs to verified CPE matches')
@@ -683,13 +634,7 @@
                 'No certificates with verified CPE match detected. You must run dset.manually_verify_cpe_matches() first. Returning.')
             return
 
-<<<<<<< HEAD
         relevant_cpes = set(itertools.chain.from_iterable([x.heuristics.cpe_matches for x in verified_cpe_rich_certs]))
-=======
-        relevant_cpes = itertools.chain.from_iterable(
-            [x.heuristics.verified_cpe_matches for x in verified_cpe_rich_certs])
-        relevant_cpes = set([x.uri for x in relevant_cpes])
->>>>>>> b6f85bab
         cve_dset.filter_related_cpes(relevant_cpes)
 
         for cert in tqdm(verified_cpe_rich_certs, desc='Computing related CVES'):
