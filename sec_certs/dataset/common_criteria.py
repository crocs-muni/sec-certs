import copy
import itertools
import locale
import shutil
import tempfile
from dataclasses import dataclass
from datetime import datetime
from pathlib import Path
<<<<<<< HEAD
from typing import Dict, Iterator, Optional, Set, Union, List, Tuple, Mapping
=======
from typing import Dict, Optional, Union, List, Tuple, Set, ClassVar
>>>>>>> 5e43b370
import json

import numpy as np
import pandas as pd
from bs4 import Tag, BeautifulSoup
from tqdm import tqdm

from sec_certs import helpers as helpers, parallel_processing as cert_processing
from sec_certs.dataset.dataset import Dataset, logger
<<<<<<< HEAD
from sec_certs.serialization import ComplexSerializableType, serialize, CustomJSONDecoder
from sec_certs.certificate.common_criteria import CommonCriteriaCert
from sec_certs.certificate.certificate import Certificate
=======
from sec_certs.serialization.json import ComplexSerializableType, serialize, CustomJSONDecoder
from sec_certs.sample.common_criteria import CommonCriteriaCert
>>>>>>> 5e43b370
from sec_certs.dataset.protection_profile import ProtectionProfileDataset
from sec_certs.sample.protection_profile import ProtectionProfile
from sec_certs.sample.cc_maintenance_update import CommonCriteriaMaintenanceUpdate
from sec_certs.config.configuration import config
from sec_certs.model.dependency_finder import DependencyFinder


class CCDataset(Dataset, ComplexSerializableType):
    @dataclass
    class DatasetInternalState(ComplexSerializableType):
        meta_sources_parsed: bool = False
        pdfs_downloaded: bool = False
        pdfs_converted: bool = False
        certs_analyzed: bool = False

        def __bool__(self):
            return any(vars(self))

    certs: Dict[str, 'CommonCriteriaCert']
    # TODO: Figure out how to type this. The problem is that this breaks covariance of the types, which mypy doesn't allow.

    def __init__(self, certs: Mapping[str, 'Certificate'], root_dir: Path, name: str = 'dataset name',
                 description: str = 'dataset_description', state: Optional[DatasetInternalState] = None):
        super().__init__(certs, root_dir, name, description)

        if state is None:
            state = self.DatasetInternalState()
        self.state = state

    def __iter__(self) -> Iterator[CommonCriteriaCert]:
        yield from self.certs.values()

    def to_dict(self):
        return {**{'state': self.state}, **super().to_dict()}

    def to_pandas(self):
        df = pd.DataFrame([x.pandas_tuple for x in self.certs.values()], columns=CommonCriteriaCert.pandas_columns)
        df = df.set_index('dgst')

        df.not_valid_before = pd.to_datetime(df.not_valid_before, infer_datetime_format=True)
        df.not_valid_after = pd.to_datetime(df.not_valid_after, infer_datetime_format=True)
        df = df.astype({'category': 'category', 'status': 'category', 'scheme': 'category'})
        df = df.fillna(value=np.nan)

        return df

    @classmethod
    def from_dict(cls, dct: Dict):
        dset = super().from_dict(dct)
        dset.state = copy.deepcopy(dct['state'])
        return dset

    @Dataset.root_dir.setter # type: ignore
    def root_dir(self, new_dir: Union[str, Path]):
        old_dset = copy.deepcopy(self)
        Dataset.root_dir.fset(self, new_dir) # type: ignore
        self.set_local_paths()

        if self.state and old_dset.root_dir != Path('..'):
            logger.info(f'Changing root dir of partially processed dataset. All contents will get copied to {new_dir}')
            self.copy_dataset_contents(old_dset)
            self.to_json()

    def copy_dataset_contents(self, old_dset: 'CCDataset'):
        if old_dset.state.meta_sources_parsed:
            try:
                shutil.copytree(old_dset.web_dir, self.web_dir)
            except FileNotFoundError as e:
                logger.warning(f'Attempted to copy non-existing file: {e}')
        if old_dset.state.pdfs_downloaded:
            try:
                shutil.copytree(old_dset.certs_dir, self.certs_dir)
            except FileNotFoundError as e:
                logger.warning(f'Attempted to copy non-existing file: {e}')
        if old_dset.state.certs_analyzed:
            try:
                shutil.copytree(old_dset.auxillary_datasets_dir, self.auxillary_datasets_dir)
            except FileNotFoundError as e:
                logger.warning(f'Attempted to copy non-existing file: {e}')

    @property
    def certs_dir(self) -> Path:
        return self.root_dir / 'certs'

    @property
    def reports_dir(self) -> Path:
        return self.certs_dir / 'reports'

    @property
    def reports_pdf_dir(self) -> Path:
        return self.reports_dir / 'pdf'

    @property
    def reports_txt_dir(self) -> Path:
        return self.reports_dir / 'txt'

    @property
    def targets_dir(self) -> Path:
        return self.certs_dir / 'targets'

    @property
    def targets_pdf_dir(self) -> Path:
        return self.targets_dir / 'pdf'

    @property
    def targets_txt_dir(self) -> Path:
        return self.targets_dir / 'txt'

    @property
    def pp_dataset_path(self) -> Path:
        return self.auxillary_datasets_dir / 'pp_dataset.json'

    BASE_URL: ClassVar[str] = 'https://www.commoncriteriaportal.org'

    HTML_PRODUCTS_URL = {
        'cc_products_active.html': BASE_URL + '/products/',
        'cc_products_archived.html': BASE_URL + '/products/index.cfm?archived=1',
    }
    HTML_LABS_URL = {'cc_labs.html': BASE_URL + '/labs'}
    CSV_PRODUCTS_URL = {
        'cc_products_active.csv': BASE_URL + '/products/certified_products.csv',
        'cc_products_archived.csv': BASE_URL + '/products/certified_products-archived.csv',
    }
    PP_URL = {
        'cc_pp_active.html': BASE_URL + '/pps/',
        'cc_pp_collaborative.html': BASE_URL + '/pps/collaborativePP.cfm?cpp=1',
        'cc_pp_archived.html': BASE_URL + '/pps/index.cfm?archived=1',
    }
    PP_CSV = {
        'cc_pp_active.csv': BASE_URL + '/pps/pps.csv',
        'cc_pp_archived.csv': BASE_URL + '/pps/pps-archived.csv'
    }

    @property
    def active_html_tuples(self) -> List[Tuple[str, Path]]:
        return [(x, self.web_dir / y) for y, x in self.HTML_PRODUCTS_URL.items() if 'active' in y]

    @property
    def archived_html_tuples(self) -> List[Tuple[str, Path]]:
        return [(x, self.web_dir / y) for y, x in self.HTML_PRODUCTS_URL.items() if 'archived' in y]

    @property
    def active_csv_tuples(self) -> List[Tuple[str, Path]]:
        return [(x, self.web_dir / y) for y, x in self.CSV_PRODUCTS_URL.items() if 'active' in y]

    @property
    def archived_csv_tuples(self) -> List[Tuple[str, Path]]:
        return [(x, self.web_dir / y) for y, x in self.CSV_PRODUCTS_URL.items() if 'archived' in y]

    @classmethod
    def from_web_latest(cls):
        with tempfile.TemporaryDirectory() as tmp_dir:
            dset_path = Path(tmp_dir) / 'cc_latest_dataset.json'
            helpers.download_file(config.cc_latest_snapshot, dset_path)
            return cls.from_json(dset_path)

    def set_local_paths(self):
        for cert in self:
            cert.set_local_paths(self.reports_pdf_dir, self.targets_pdf_dir, self.reports_txt_dir, self.targets_txt_dir)

    def _merge_certs(self, certs: Dict[str, 'CommonCriteriaCert'], cert_source: Optional[str] = None):
        """
        Merges dictionary of certificates into the dataset. Assuming they all are CommonCriteria certificates
        """
        new_certs = {x.dgst: x for x in certs.values() if x not in self}
        certs_to_merge = [x for x in certs.values() if x in self]
        self.certs.update(new_certs)

        for crt in certs_to_merge:
            self[crt.dgst].merge(crt, cert_source)

        logger.info(f'Added {len(new_certs)} new and merged further {len(certs_to_merge)} certificates to the dataset.')

    def download_csv_html_resources(self, get_active: bool = True, get_archived: bool = True):
        self.web_dir.mkdir(parents=True, exist_ok=True)

        html_items = []
        csv_items = []
        if get_active is True:
            html_items.extend(self.active_html_tuples)
            csv_items.extend(self.active_csv_tuples)
        if get_archived is True:
            html_items.extend(self.archived_html_tuples)
            csv_items.extend(self.archived_csv_tuples)

        html_urls, html_paths = [x[0] for x in html_items], [x[1] for x in html_items]
        csv_urls, csv_paths = [x[0] for x in csv_items], [x[1] for x in csv_items]

        logger.info('Downloading required csv and html files.')
        self._download_parallel(html_urls, html_paths)
        self._download_parallel(csv_urls, csv_paths)

    def process_protection_profiles(self, to_download: bool = True, keep_metadata: bool = True):
        logger.info('Processing protection profiles.')
        constructor = {True: ProtectionProfileDataset.from_web, False: ProtectionProfileDataset.from_json}
        if to_download is True and not self.auxillary_datasets_dir.exists():
            self.auxillary_datasets_dir.mkdir()
        pp_dataset = constructor[to_download](self.pp_dataset_path)

        for cert in self:
            if cert.protection_profiles is None:
                raise RuntimeError("Building of the dataset probably failed - this should not be happening.")
            cert.protection_profiles = {pp_dataset.pps.get((x.pp_name, x.pp_link), x) for x in cert.protection_profiles}

        if not keep_metadata:
            self.pp_dataset_path.unlink()

    @serialize
    def get_certs_from_web(self, to_download: bool = True, keep_metadata: bool = True, get_active: bool = True,
                           get_archived: bool = True):
        """
        Parses all metadata about certificates
        """
        if to_download is True:
            self.download_csv_html_resources(get_active, get_archived)

        logger.info('Adding CSV certificates to CommonCriteria dataset.')
        csv_certs = self._get_all_certs_from_csv(get_active, get_archived)
        self._merge_certs(csv_certs, cert_source='csv')

        # TODO: Someway along the way, 3 certificates get lost. Investigate and fix.
        logger.info('Adding HTML certificates to CommonCriteria dataset.')
        html_certs = self._get_all_certs_from_html(get_active, get_archived)
        self._merge_certs(html_certs, cert_source='html')

        logger.info(f'The resulting dataset has {len(self)} certificates.')

        if not keep_metadata:
            shutil.rmtree(self.web_dir)

        self.set_local_paths()
        self.state.meta_sources_parsed = True

    def _get_all_certs_from_csv(self, get_active: bool, get_archived: bool) -> Dict[str, 'CommonCriteriaCert']:
        """
        Creates dictionary of new certificates from csv sources.
        """
<<<<<<< HEAD
        csv_sources = list(self.csv_products.keys())
=======
        csv_sources = self.CSV_PRODUCTS_URL.keys()
>>>>>>> 5e43b370
        csv_sources = [x for x in csv_sources if 'active' not in x or get_active]
        csv_sources = [x for x in csv_sources if 'archived' not in x or get_archived]

        new_certs = {}
        for file in csv_sources:
            partial_certs = self._parse_single_csv(self.web_dir / file)
            logger.info(
                f'Parsed {len(partial_certs)} certificates from: {file}')
            new_certs.update(partial_certs)
        return new_certs

    @staticmethod
    def _parse_single_csv(file: Path) -> Dict[str, 'CommonCriteriaCert']:
        """
        Using pandas, this parses a single CSV file.
        """
        def map_ip_to_hostname(url: str) -> str:
            if not url:
                return url
            tokens = url.split('/')
            relative_path = '/' + '/'.join(tokens[3:])
            return CCDataset.BASE_URL + relative_path

        def _get_primary_key_str(row: Tag):
            prim_key = row['category'] + row['cert_name'] + row['report_link']
            return prim_key

        if 'active' in str(file):
            cert_status = 'active'
        else:
            cert_status = 'archived'

        csv_header = ['category', 'cert_name', 'manufacturer', 'scheme', 'security_level', 'protection_profiles',
                      'not_valid_before', 'not_valid_after', 'report_link', 'st_link', 'maintenance_date',
                      'maintenance_title', 'maintenance_report_link', 'maintenance_st_link']

        # TODO: Now skipping bad lines, smarter heuristics to be built for dumb files
        df = pd.read_csv(file, engine='python', encoding='windows-1252', error_bad_lines=False)
        df = df.rename(columns={x: y for (x, y) in zip(list(df.columns), csv_header)})

        df['is_maintenance'] = ~df.maintenance_title.isnull()
        df = df.fillna(value='')

        df[['not_valid_before', 'not_valid_after', 'maintenance_date']] = df[
            ['not_valid_before', 'not_valid_after', 'maintenance_date']].apply(pd.to_datetime)

        df['dgst'] = df.apply(lambda row: helpers.get_first_16_bytes_sha256(
            _get_primary_key_str(row)), axis=1)

        df_base = df.loc[df.is_maintenance == False].copy()
        df_main = df.loc[df.is_maintenance == True].copy()

        df_base.report_link = df_base.report_link.map(map_ip_to_hostname)
        df_base.st_link = df_base.st_link.map(map_ip_to_hostname)

        df_main.maintenance_report_link = df_main.maintenance_report_link.map(map_ip_to_hostname)
        df_main.maintenance_st_link = df_main.maintenance_st_link.map(map_ip_to_hostname)

        n_all = len(df_base)
        n_deduplicated = len(df_base.drop_duplicates(subset=['dgst']))
        if (n_dup := n_all - n_deduplicated) > 0:
            logger.warning(
                f'The CSV {file} contains {n_dup} duplicates by the primary key.')

        df_base = df_base.drop_duplicates(subset=['dgst'])
        df_main = df_main.drop_duplicates()

        profiles = {x.dgst: set([ProtectionProfile(y) for y in
                                 helpers.sanitize_protection_profiles(x.protection_profiles)]) for x in
                    df_base.itertuples()}
        updates: Dict[str, Set] = {x.dgst: set() for x in df_base.itertuples()}
        for x in df_main.itertuples():
            updates[x.dgst].add(CommonCriteriaCert.MaintenanceReport(x.maintenance_date.date(), x.maintenance_title,
                                                                      x.maintenance_report_link,
                                                                      x.maintenance_st_link))

        certs = {
            x.dgst: CommonCriteriaCert(cert_status, x.category, x.cert_name, x.manufacturer, x.scheme, x.security_level,
                                       x.not_valid_before, x.not_valid_after, x.report_link, x.st_link,
                                       None, None, profiles.get(x.dgst, None), updates.get(x.dgst, None), None, None,
                                       None) for
            x in
            df_base.itertuples()}
        return certs

    def _get_all_certs_from_html(self, get_active: bool, get_archived: bool) -> Dict[str, 'CommonCriteriaCert']:
        """
        Prepares dictionary of certificates from all html files.
        """
<<<<<<< HEAD
        html_sources = list(self.html_products.keys())
=======
        html_sources = self.HTML_PRODUCTS_URL.keys()
>>>>>>> 5e43b370
        if get_active is False:
            html_sources = list(filter(lambda x: 'active' not in x, html_sources))
        if get_archived is False:
            html_sources = list(filter(lambda x: 'archived' not in x, html_sources))

        new_certs = {}
        for file in html_sources:
            partial_certs = self._parse_single_html(self.web_dir / file)
            logger.info(
                f'Parsed {len(partial_certs)} certificates from: {file}')
            new_certs.update(partial_certs)
        return new_certs

    @staticmethod
    def _parse_single_html(file: Path) -> Dict[str, 'CommonCriteriaCert']:
        """
        Prepares a dictionary of certificates from a single html file.
        """

        def _get_timestamp_from_footer(footer):
            locale.setlocale(locale.LC_ALL, 'en_US')
            footer_text = list(footer.stripped_strings)[0]
            date_string = footer_text.split(',')[1:3]
            time_string = footer_text.split(',')[3].split(' at ')[1]
            formatted_datetime = date_string[0] + \
                                 date_string[1] + ' ' + time_string
            return datetime.strptime(formatted_datetime, ' %B %d %Y %I:%M %p')

        def _parse_table(soup: BeautifulSoup, cert_status: str, table_id: str, category_string: str) -> Dict[
            str, 'CommonCriteriaCert']:
            tables = soup.find_all('table', id=table_id)
            assert len(tables) <= 1

            if not tables:
                return {}

            table = tables[0]
            rows = list(table.find_all('tr'))
            header, footer, body = rows[0], rows[1], rows[2:]

            # TODO: It's possible to obtain timestamp of the moment when the list was generated. It's identical for each table and should thus only be obtained once. Not necessarily in each table
            # timestamp = _get_timestamp_from_footer(footer)

            # TODO: Do we have use for number of expected certs? We get rid of duplicites, so no use for assert expected == actual
            # caption_str = str(table.findAll('caption'))
            # n_expected_certs = int(caption_str.split(category_string + ' – ')[1].split(' Certified Products')[0])
            table_certs = {x.dgst: x for x in [
                CommonCriteriaCert.from_html_row(row, cert_status, category_string) for row in body]}

            return table_certs

        if 'active' in str(file):
            cert_status = 'active'
        else:
            cert_status = 'archived'

        cc_cat_abbreviations = ['AC', 'BP', 'DP', 'DB', 'DD', 'IC', 'KM',
                                'MD', 'MF', 'NS', 'OS', 'OD', 'DG', 'TC']
        cc_table_ids = ['tbl' + x for x in cc_cat_abbreviations]
        cc_categories = ['Access Control Devices and Systems',
                         'Boundary Protection Devices and Systems',
                         'Data Protection',
                         'Databases',
                         'Detection Devices and Systems',
                         'ICs, Smart Cards and Smart Card-Related Devices and Systems',
                         'Key Management Systems',
                         'Mobility',
                         'Multi-Function Devices',
                         'Network and Network-Related Devices and Systems',
                         'Operating Systems',
                         'Other Devices and Systems',
                         'Products for Digital Signatures',
                         'Trusted Computing'
                         ]
        cat_dict = {x: y for (x, y) in zip(cc_table_ids, cc_categories)}

        with file.open('r') as handle:
            soup = BeautifulSoup(handle, 'html5lib')

        certs = {}
        for key, val in cat_dict.items():
            certs.update(_parse_table(soup, cert_status, key, val))

        return certs

    def _download_reports(self, fresh=True):
        self.reports_pdf_dir.mkdir(parents=True, exist_ok=True)
        certs_to_process = [x for x in self if x.state.report_is_ok_to_download(fresh) and x.report_link]
        cert_processing.process_parallel(CommonCriteriaCert.download_pdf_report,
                                         certs_to_process,
                                         config.n_threads,
                                         progress_bar_desc='Downloading reports')

    def _download_targets(self, fresh=True):
        self.targets_pdf_dir.mkdir(parents=True, exist_ok=True)
        certs_to_process = [x for x in self if x.state.report_is_ok_to_download(fresh)]
        cert_processing.process_parallel(CommonCriteriaCert.download_pdf_target,
                                         certs_to_process,
                                         config.n_threads,
                                         progress_bar_desc='Downloading targets')

    @serialize
    def download_all_pdfs(self, fresh: bool = True):
        if self.state.meta_sources_parsed is False:
            logger.error('Attempting to download pdfs while not having csv/html meta-sources parsed. Returning.')
            return

        logger.info('Downloading CC sample reports')
        self._download_reports(fresh)

        logger.info('Downloading CC security targets')
        self._download_targets(fresh)

        if fresh is True:
            logger.info('Attempting to re-download failed report links.')
            self._download_reports(False)

            logger.info('Attempting to re-download failed security target links.')
            self._download_targets(False)

        self.state.pdfs_downloaded = True

    def _convert_reports_to_txt(self, fresh: bool = True):
        self.reports_txt_dir.mkdir(parents=True, exist_ok=True)
        certs_to_process = [x for x in self if x.state.report_is_ok_to_convert(fresh)]
        cert_processing.process_parallel(CommonCriteriaCert.convert_report_pdf,
                                         certs_to_process,
                                         config.n_threads,
                                         progress_bar_desc='Converting reports to txt')

    def _convert_targets_to_txt(self, fresh: bool = True):
        self.targets_txt_dir.mkdir(parents=True, exist_ok=True)
        certs_to_process = [x for x in self if x.state.st_is_ok_to_convert(fresh)]
        cert_processing.process_parallel(CommonCriteriaCert.convert_target_pdf,
                                         certs_to_process,
                                         config.n_threads,
                                         progress_bar_desc='Converting targets to txt')

    @serialize
    def convert_all_pdfs(self, fresh: bool = True):
        if self.state.pdfs_downloaded is False:
            logger.info('Attempting to convert pdf while not having them downloaded. Returning.')
            return

        logger.info('Converting CC sample reports to .txt')
        self._convert_reports_to_txt(fresh)

        logger.info('Converting CC security targets to .txt')
        self._convert_targets_to_txt(fresh)

        if fresh is True:
            logger.info('Attempting to re-convert failed report pdfs')
            self._convert_reports_to_txt(False)

            logger.info('Attempting to re-convert failed target pdfs')
            self._convert_targets_to_txt(False)

        self.state.pdfs_converted = True

    def update_with_certs(self, certs: List[CommonCriteriaCert]):
        if any([x not in self for x in certs]):
            logger.warning('Updating dataset with certificates outside of the dataset!')
        self.certs.update({x.dgst: x for x in certs})

    def _extract_report_metadata(self, fresh: bool = True):
        certs_to_process = [x for x in self if x.state.report_is_ok_to_analyze(fresh)]
        processed_certs = cert_processing.process_parallel(CommonCriteriaCert.extract_report_pdf_metadata,
                                                           certs_to_process,
                                                           config.n_threads,
                                                           use_threading=False,
                                                           progress_bar_desc='Extracting report metadata')
        self.update_with_certs(processed_certs)

    def _extract_targets_metadata(self, fresh: bool = True):
        certs_to_process = [x for x in self if x.state.st_is_ok_to_analyze(fresh)]
        processed_certs = cert_processing.process_parallel(CommonCriteriaCert.extract_st_pdf_metadata,
                                                           certs_to_process,
                                                           config.n_threads,
                                                           use_threading=False,
                                                           progress_bar_desc='Extracting target metadata')
        self.update_with_certs(processed_certs)

    def extract_pdf_metadata(self, fresh: bool = True):
        logger.info('Extracting pdf metadata from CC dataset')
        self._extract_report_metadata(fresh)
        self._extract_targets_metadata(fresh)

    def _extract_report_frontpage(self, fresh: bool = True):
        certs_to_process = [x for x in self if x.state.report_is_ok_to_analyze(fresh)]
        processed_certs = cert_processing.process_parallel(CommonCriteriaCert.extract_report_pdf_frontpage,
                                                           certs_to_process,
                                                           config.n_threads,
                                                           use_threading=False,
                                                           progress_bar_desc='Extracting report frontpages')
        self.update_with_certs(processed_certs)

    def _extract_targets_frontpage(self, fresh: bool = True):
        certs_to_process = [x for x in self if x.state.st_is_ok_to_analyze(fresh)]
        processed_certs = cert_processing.process_parallel(CommonCriteriaCert.extract_st_pdf_frontpage,
                                                           certs_to_process,
                                                           config.n_threads,
                                                           use_threading=False,
                                                           progress_bar_desc='Extracting target frontpages')
        self.update_with_certs(processed_certs)

    def extract_pdf_frontpage(self, fresh: bool = True):
        logger.info('Extracting pdf frontpages from CC dataset.')
        self._extract_report_frontpage(fresh)
        self._extract_targets_frontpage(fresh)

    def _extract_report_keywords(self, fresh: bool = True):
        certs_to_process = [x for x in self if x.state.report_is_ok_to_analyze(fresh)]
        processed_certs = cert_processing.process_parallel(CommonCriteriaCert.extract_report_pdf_keywords,
                                                           certs_to_process,
                                                           config.n_threads,
                                                           use_threading=False,
                                                           progress_bar_desc='Extracting report keywords')
        self.update_with_certs(processed_certs)

    def _extract_targets_keywords(self, fresh: bool = True):
        certs_to_process = [x for x in self if x.state.st_is_ok_to_analyze(fresh)]
        processed_certs = cert_processing.process_parallel(CommonCriteriaCert.extract_st_pdf_keywords,
                                                           certs_to_process,
                                                           config.n_threads,
                                                           use_threading=False,
                                                           progress_bar_desc='Extracting target keywords')
        self.update_with_certs(processed_certs)

    def extract_pdf_keywords(self, fresh: bool = True):
        logger.info('Extracting pdf keywords from CC dataset.')
        self._extract_report_keywords(fresh)
        self._extract_targets_keywords(fresh)

    def _extract_data(self, fresh: bool = True):
        logger.info('Extracting various stuff from converted txt filed from CC dataset.')
        self.extract_pdf_metadata(fresh)
        self.extract_pdf_frontpage(fresh)
        self.extract_pdf_keywords(fresh)

        if fresh is True:
            logger.info('Attempting to re-extract failed data from report txts')
            self._extract_report_metadata(False)
            self._extract_report_frontpage(False)
            self._extract_report_keywords(False)

            logger.info('Attempting to re-extract failed data from ST txts')
            self._extract_targets_metadata(False)
            self._extract_targets_frontpage(False)
            self._extract_targets_keywords(False)

    def _compute_cert_labs(self):
        logger.info('Deriving information about laboratories involved in certification.')
        certs_to_process = [x for x in self if x.state.report_is_ok_to_analyze()]
        for cert in certs_to_process:
            cert.compute_heuristics_cert_lab()

    def _compute_cert_ids(self):
        logger.info('Deriving information about sample ids from pdf scan.')
        certs_to_process = [x for x in self if x.state.report_is_ok_to_analyze()]
        for cert in certs_to_process:
            cert.compute_heuristics_cert_id()

    def _compute_heuristics(self, use_nist_cpe_matching_dict: bool = True):
        self._compute_cert_labs()
        self._compute_cert_ids()
        self._compute_dependencies()
        self.compute_cpe_heuristics()
        self.compute_related_cves(use_nist_cpe_matching_dict=use_nist_cpe_matching_dict)

    def _compute_dependencies(self):
        finder = DependencyFinder()
        finder.fit(self.certs)

        for dgst in self.certs:
            self.certs[dgst].CCHeuristics.directly_affecting = finder.get_directly_affecting(dgst)
            self.certs[dgst].CCHeuristics.indirectly_affecting = finder.get_indirectly_affecting(dgst)
            self.certs[dgst].CCHeuristics.directly_affected_by = finder.get_directly_affected_by(dgst)
            self.certs[dgst].CCHeuristics.indirectly_affected_by = finder.get_indirectly_affected_by(dgst)

    @serialize
    def analyze_certificates(self, fresh: bool = True):
        if self.state.pdfs_converted is False:
            logger.info(
                'Attempting run analysis of txt files while not having the pdf->txt conversion done. Returning.')
            return

        self._extract_data(fresh)
        self._compute_heuristics()

        self.state.certs_analyzed = True

<<<<<<< HEAD
    def manually_verify_cpe_matches(self, update_json=True):
        def verify_certs(certificates_to_verify: List[CommonCriteriaCert]):
            n_certs_to_verify = len(certificates_to_verify)
            
            for i, x in enumerate(certificates_to_verify):
                print(f'\n[{i}/{n_certs_to_verify}] Vendor: {x.manufacturer}, Name: {x.name}')
                
                if x.heuristics.cpe_matches is None:
                    raise RuntimeError(f"No CPE match for cert {x.dgst} - this should not be happening.")
                
                for index, c in enumerate(x.heuristics.cpe_matches):
                    print(f'\t- {[index]}: {c[1].vendor} {c[1].title} CPE-URI: {c[1].uri}')
                    
                print(f'\t- [A]: All are fitting')
                print(f'\t- [X]: No fitting match')
                inpts = input('Select fitting CPE matches (split with comma if choosing more):').strip().split(',')

                if 'X' not in inpts and 'x' not in inpts:
                    if 'A' in inpts or 'a' in inpts:
                        inpts_int = [x for x in range(0, len(x.heuristics.cpe_matches))]
                    try:
                        inpts_int = [int(x) for x in inpts]
                        if min(inpts_int) < 0 or max(inpts_int) > len(x.heuristics.cpe_matches) - 1:
                            raise ValueError(f'Incorrect number chosen, choose in range 0-{len(x.heuristics.cpe_matches) - 1}')
                    except ValueError as e:
                        logger.error(f'Bad input from user, repeating instance: {e}')
                        print(f'Bad input from user, repeating instance: {e}')
                        time.sleep(0.05)
                        verify_certs([x])
                    else:
                        matches = [x.heuristics.cpe_matches[y][1] for y in inpts_int]
                        self[x.dgst].heuristics.verified_cpe_matches = matches

                if i != 0 and not i % 10 and update_json:
                    print(f'Saving progress.')
                    self.to_json()
                self[x.dgst].heuristics.labeled = True

        certs_to_verify: List[CommonCriteriaCert] = [x for x in self if (x.heuristics.cpe_matches and not x.heuristics.labeled)]
        logger.info('Manually verifying CPE matches')
        time.sleep(0.05)  # easier than flushing the logger
        verify_certs(certs_to_verify)

        if update_json is True:
            self.to_json()

    @serialize
    def compute_related_cves(self, download_fresh_cves: bool = False):
        logger.info('Retrieving related CVEs to verified CPE matches')
        cve_dset = self.prepare_cve_dataset(download_fresh_cves)

        verified_cpe_rich_certs = [x for x in self if x.heuristics.verified_cpe_matches]
        if not verified_cpe_rich_certs:
            logger.error('No certificates with verified CPE match detected. You must run dset.manually_verify_cpe_matches() first. Returning.')
            return

        relevant_cpes_chain = itertools.chain.from_iterable([x.heuristics.verified_cpe_matches for x in verified_cpe_rich_certs if x.heuristics.verified_cpe_matches is not None])
        relevant_cpes = set([x.uri for x in relevant_cpes_chain if x.uri is not None])
        cve_dset.filter_related_cpes(relevant_cpes)

        for cert in tqdm(verified_cpe_rich_certs, desc='Computing related CVES'):
            cert.compute_heuristics_related_cves(cve_dset)

    def get_certs_from_name(self, cert_name: str) -> List[CommonCriteriaCert]:
        return [crt for crt in self if crt.name == cert_name]

    @serialize
    def load_label_studio_labels(self, input_path: Union[str, Path]):
        with Path(input_path).open('r') as handle:
            data = json.load(handle)

        cpe_dset = self._prepare_cpe_dataset(False) # TODO missing positional argument, I'll pass "no" by default

        logger.info('Translating label studio matches into their CPE representations and assigning to certificates.')
        for annotation in tqdm([x for x in data if 'verified_cpe_match' in x], desc='Translating label studio matches'):
            match_keys = annotation['verified_cpe_match']
            match_keys = [match_keys] if isinstance(match_keys, str) else match_keys['choices']
            match_keys = [x.lstrip('$') for x in match_keys]
            cpes = set(itertools.chain.from_iterable([cpe_dset.title_to_cpes[annotation[x]] for x in match_keys]))
            certs = self.get_certs_from_name(annotation['text'])

            for c in certs:
                c.heuristics.verified_cpe_matches = cpes
                c.heuristics.labeled = True

=======
    def get_certs_from_name(self, cert_name: str) -> List[CommonCriteriaCert]:
        return [crt for crt in self if crt.name == cert_name]

>>>>>>> 5e43b370
    def process_maintenance_updates(self):
        maintained_certs: List[CommonCriteriaCert] = [x for x in self if x.maintenance_updates]
        updates = list(itertools.chain.from_iterable(
            [CommonCriteriaMaintenanceUpdate.get_updates_from_cc_cert(x) for x in maintained_certs]))
        update_dset: CCDatasetMaintenanceUpdates = CCDatasetMaintenanceUpdates({x.dgst: x for x in updates},
                                                                               root_dir=self.certs_dir / 'maintenance',
                                                                               name='Maintenance updates')
        update_dset.set_local_paths()
        update_dset.download_all_pdfs()
        update_dset.convert_all_pdfs()
        update_dset._extract_data()

    def generate_cert_name_keywords(self) -> Set[str]:
        df = self.to_pandas()
        certificate_names = set(df['name'])
        keywords = set(itertools.chain.from_iterable([x.lower().split(' ') for x in certificate_names]))
        keywords.add('1.02.013')
        return {x for x in keywords if len(x) > config.minimal_token_length}


class CCDatasetMaintenanceUpdates(CCDataset, ComplexSerializableType):
    """
    Should be used merely for actions related to Maintenance updates: download pdfs, convert pdfs, extract data from pdfs
    """
<<<<<<< HEAD
    # TODO: Types
    certs: Dict[str, 'CommonCriteriaMaintenanceUpdate'] # type: ignore # noqa
    def __init__(self, certs: Dict[str, 'CommonCriteriaMaintenanceUpdate'], # type: ignore # noqa
                 root_dir: Path, name: str = 'dataset name',
=======

    def __init__(self, certs: Dict[str, 'CommonCriteriaMaintenanceUpdate'], root_dir: Path, name: str = 'dataset name',
>>>>>>> 5e43b370
                 description: str = 'dataset_description', state: Optional[CCDataset.DatasetInternalState] = None):
        super().__init__(certs, root_dir, name, description, state)
        self.state.meta_sources_parsed = True

    @property
    def certs_dir(self) -> Path:
        return self.root_dir

    def __iter__(self) -> Iterator[CommonCriteriaMaintenanceUpdate]:
        yield from self.certs.values()

    def _compute_heuristics(self, download_fresh_cpes: bool = False):
        raise NotImplementedError

    def compute_related_cves(self, download_fresh_cves: bool = False):
        raise NotImplementedError

    @classmethod
    def from_json(cls, input_path: Union[str, Path]):
        input_path = Path(input_path)
        with input_path.open('r') as handle:
            dset = json.load(handle, cls=CustomJSONDecoder)
        return dset

    def to_pandas(self):
        df = pd.DataFrame([x.pandas_tuple for x in self.certs.values()], columns=CommonCriteriaMaintenanceUpdate.pandas_columns)
        df = df.set_index('dgst')
        df.index.name = 'dgst'

        df.maintenance_date = pd.to_datetime(df.maintenance_date, infer_datetime_format=True)
        df = df.fillna(value=np.nan)

        return df

    @classmethod
    def from_web_latest(cls):
        with tempfile.TemporaryDirectory() as tmp_dir:
            dset_path = Path(tmp_dir) / 'cc_maintenances_latest_dataset.json'
            helpers.download_file(config.cc_maintenances_latest_snapshot, dset_path)
            return cls.from_json(dset_path)<|MERGE_RESOLUTION|>--- conflicted
+++ resolved
@@ -6,11 +6,7 @@
 from dataclasses import dataclass
 from datetime import datetime
 from pathlib import Path
-<<<<<<< HEAD
-from typing import Dict, Iterator, Optional, Set, Union, List, Tuple, Mapping
-=======
-from typing import Dict, Optional, Union, List, Tuple, Set, ClassVar
->>>>>>> 5e43b370
+from typing import Dict, Iterator, Optional, Set, Union, List, Tuple, Mapping, ClassVar
 import json
 
 import numpy as np
@@ -20,14 +16,9 @@
 
 from sec_certs import helpers as helpers, parallel_processing as cert_processing
 from sec_certs.dataset.dataset import Dataset, logger
-<<<<<<< HEAD
-from sec_certs.serialization import ComplexSerializableType, serialize, CustomJSONDecoder
-from sec_certs.certificate.common_criteria import CommonCriteriaCert
-from sec_certs.certificate.certificate import Certificate
-=======
 from sec_certs.serialization.json import ComplexSerializableType, serialize, CustomJSONDecoder
 from sec_certs.sample.common_criteria import CommonCriteriaCert
->>>>>>> 5e43b370
+from sec_certs.sample.certificate import Certificate
 from sec_certs.dataset.protection_profile import ProtectionProfileDataset
 from sec_certs.sample.protection_profile import ProtectionProfile
 from sec_certs.sample.cc_maintenance_update import CommonCriteriaMaintenanceUpdate
@@ -265,11 +256,7 @@
         """
         Creates dictionary of new certificates from csv sources.
         """
-<<<<<<< HEAD
-        csv_sources = list(self.csv_products.keys())
-=======
-        csv_sources = self.CSV_PRODUCTS_URL.keys()
->>>>>>> 5e43b370
+        csv_sources = list(self.CSV_PRODUCTS_URL.keys())
         csv_sources = [x for x in csv_sources if 'active' not in x or get_active]
         csv_sources = [x for x in csv_sources if 'archived' not in x or get_archived]
 
@@ -359,11 +346,7 @@
         """
         Prepares dictionary of certificates from all html files.
         """
-<<<<<<< HEAD
-        html_sources = list(self.html_products.keys())
-=======
-        html_sources = self.HTML_PRODUCTS_URL.keys()
->>>>>>> 5e43b370
+        html_sources = list(self.HTML_PRODUCTS_URL.keys())
         if get_active is False:
             html_sources = list(filter(lambda x: 'active' not in x, html_sources))
         if get_archived is False:
@@ -655,97 +638,9 @@
 
         self.state.certs_analyzed = True
 
-<<<<<<< HEAD
-    def manually_verify_cpe_matches(self, update_json=True):
-        def verify_certs(certificates_to_verify: List[CommonCriteriaCert]):
-            n_certs_to_verify = len(certificates_to_verify)
-            
-            for i, x in enumerate(certificates_to_verify):
-                print(f'\n[{i}/{n_certs_to_verify}] Vendor: {x.manufacturer}, Name: {x.name}')
-                
-                if x.heuristics.cpe_matches is None:
-                    raise RuntimeError(f"No CPE match for cert {x.dgst} - this should not be happening.")
-                
-                for index, c in enumerate(x.heuristics.cpe_matches):
-                    print(f'\t- {[index]}: {c[1].vendor} {c[1].title} CPE-URI: {c[1].uri}')
-                    
-                print(f'\t- [A]: All are fitting')
-                print(f'\t- [X]: No fitting match')
-                inpts = input('Select fitting CPE matches (split with comma if choosing more):').strip().split(',')
-
-                if 'X' not in inpts and 'x' not in inpts:
-                    if 'A' in inpts or 'a' in inpts:
-                        inpts_int = [x for x in range(0, len(x.heuristics.cpe_matches))]
-                    try:
-                        inpts_int = [int(x) for x in inpts]
-                        if min(inpts_int) < 0 or max(inpts_int) > len(x.heuristics.cpe_matches) - 1:
-                            raise ValueError(f'Incorrect number chosen, choose in range 0-{len(x.heuristics.cpe_matches) - 1}')
-                    except ValueError as e:
-                        logger.error(f'Bad input from user, repeating instance: {e}')
-                        print(f'Bad input from user, repeating instance: {e}')
-                        time.sleep(0.05)
-                        verify_certs([x])
-                    else:
-                        matches = [x.heuristics.cpe_matches[y][1] for y in inpts_int]
-                        self[x.dgst].heuristics.verified_cpe_matches = matches
-
-                if i != 0 and not i % 10 and update_json:
-                    print(f'Saving progress.')
-                    self.to_json()
-                self[x.dgst].heuristics.labeled = True
-
-        certs_to_verify: List[CommonCriteriaCert] = [x for x in self if (x.heuristics.cpe_matches and not x.heuristics.labeled)]
-        logger.info('Manually verifying CPE matches')
-        time.sleep(0.05)  # easier than flushing the logger
-        verify_certs(certs_to_verify)
-
-        if update_json is True:
-            self.to_json()
-
-    @serialize
-    def compute_related_cves(self, download_fresh_cves: bool = False):
-        logger.info('Retrieving related CVEs to verified CPE matches')
-        cve_dset = self.prepare_cve_dataset(download_fresh_cves)
-
-        verified_cpe_rich_certs = [x for x in self if x.heuristics.verified_cpe_matches]
-        if not verified_cpe_rich_certs:
-            logger.error('No certificates with verified CPE match detected. You must run dset.manually_verify_cpe_matches() first. Returning.')
-            return
-
-        relevant_cpes_chain = itertools.chain.from_iterable([x.heuristics.verified_cpe_matches for x in verified_cpe_rich_certs if x.heuristics.verified_cpe_matches is not None])
-        relevant_cpes = set([x.uri for x in relevant_cpes_chain if x.uri is not None])
-        cve_dset.filter_related_cpes(relevant_cpes)
-
-        for cert in tqdm(verified_cpe_rich_certs, desc='Computing related CVES'):
-            cert.compute_heuristics_related_cves(cve_dset)
-
     def get_certs_from_name(self, cert_name: str) -> List[CommonCriteriaCert]:
         return [crt for crt in self if crt.name == cert_name]
 
-    @serialize
-    def load_label_studio_labels(self, input_path: Union[str, Path]):
-        with Path(input_path).open('r') as handle:
-            data = json.load(handle)
-
-        cpe_dset = self._prepare_cpe_dataset(False) # TODO missing positional argument, I'll pass "no" by default
-
-        logger.info('Translating label studio matches into their CPE representations and assigning to certificates.')
-        for annotation in tqdm([x for x in data if 'verified_cpe_match' in x], desc='Translating label studio matches'):
-            match_keys = annotation['verified_cpe_match']
-            match_keys = [match_keys] if isinstance(match_keys, str) else match_keys['choices']
-            match_keys = [x.lstrip('$') for x in match_keys]
-            cpes = set(itertools.chain.from_iterable([cpe_dset.title_to_cpes[annotation[x]] for x in match_keys]))
-            certs = self.get_certs_from_name(annotation['text'])
-
-            for c in certs:
-                c.heuristics.verified_cpe_matches = cpes
-                c.heuristics.labeled = True
-
-=======
-    def get_certs_from_name(self, cert_name: str) -> List[CommonCriteriaCert]:
-        return [crt for crt in self if crt.name == cert_name]
-
->>>>>>> 5e43b370
     def process_maintenance_updates(self):
         maintained_certs: List[CommonCriteriaCert] = [x for x in self if x.maintenance_updates]
         updates = list(itertools.chain.from_iterable(
@@ -770,15 +665,10 @@
     """
     Should be used merely for actions related to Maintenance updates: download pdfs, convert pdfs, extract data from pdfs
     """
-<<<<<<< HEAD
     # TODO: Types
-    certs: Dict[str, 'CommonCriteriaMaintenanceUpdate'] # type: ignore # noqa
-    def __init__(self, certs: Dict[str, 'CommonCriteriaMaintenanceUpdate'], # type: ignore # noqa
+    certs: Dict[str, 'CommonCriteriaMaintenanceUpdate'] 
+    def __init__(self, certs: Mapping[str, 'Certificate'],
                  root_dir: Path, name: str = 'dataset name',
-=======
-
-    def __init__(self, certs: Dict[str, 'CommonCriteriaMaintenanceUpdate'], root_dir: Path, name: str = 'dataset name',
->>>>>>> 5e43b370
                  description: str = 'dataset_description', state: Optional[CCDataset.DatasetInternalState] = None):
         super().__init__(certs, root_dir, name, description, state)
         self.state.meta_sources_parsed = True
