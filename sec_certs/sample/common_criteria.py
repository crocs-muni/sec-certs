--- conflicted
+++ resolved
@@ -605,20 +605,11 @@
         for header_type, associated_header_func in HEADERS.items():
             response, cert.pdf_data.st_frontpage[header_type] = associated_header_func(cert.state.st_txt_path)
 
-<<<<<<< HEAD
-        if response_anssi != constants.RETURNCODE_OK:
-            cert.state.st_extract_ok = False
-            cert.state.errors.append(response_anssi)
-        if response_bsi != constants.RETURNCODE_OK:
-            cert.state.st_extract_ok = False
-            cert.state.errors.append(response_bsi)
-=======
             if response != constants.RETURNCODE_OK:
                 cert.state.st_extract_ok = False
                 if not cert.state.errors:
                     cert.state.errors = []
                 cert.state.errors.append(response)
->>>>>>> f9e4c5ac
 
         return cert
 
@@ -626,14 +617,6 @@
     def extract_report_pdf_frontpage(cert: "CommonCriteriaCert") -> "CommonCriteriaCert":
         cert.pdf_data.report_frontpage = {}
 
-<<<<<<< HEAD
-        if response_anssi != constants.RETURNCODE_OK:
-            cert.state.report_extract_ok = False
-            cert.state.errors.append(response_anssi)
-        if response_bsi != constants.RETURNCODE_OK:
-            cert.state.report_extract_ok = False
-            cert.state.errors.append(response_bsi)
-=======
         for header_type, associated_header_func in HEADERS.items():
             response, cert.pdf_data.report_frontpage[header_type] = associated_header_func(cert.state.report_txt_path)
 
@@ -642,7 +625,6 @@
                 if not cert.state.errors:
                     cert.state.errors = []
                 cert.state.errors.append(response)
->>>>>>> f9e4c5ac
 
         return cert
 
@@ -675,11 +657,7 @@
             return
         self.heuristics.cert_lab = self.pdf_data.cert_lab
 
-<<<<<<< HEAD
-    def compute_heuristics_cert_id(self) -> None:
-=======
     def compute_heuristics_cert_id(self, all_cert_ids: Set[str]):
->>>>>>> f9e4c5ac
         if not self.pdf_data:
             logger.error("Cannot compute sample id when pdf files were not processed.")
             return
