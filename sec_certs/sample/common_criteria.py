--- conflicted
+++ resolved
@@ -280,12 +280,9 @@
         "indirectly_referenced_by",
         "directly_referencing",
         "indirectly_referencing",
-<<<<<<< HEAD
         "direct_dependency_cves",
         "indirect_dependency_cves",
-=======
         "extracted_sars",
->>>>>>> 279d732e
     ]
 
     def __init__(
@@ -398,12 +395,9 @@
             self.heuristics.report_references.indirectly_referenced_by,
             self.heuristics.report_references.directly_referencing,
             self.heuristics.report_references.indirectly_referencing,
-<<<<<<< HEAD
             self.heuristics.direct_dependency_cves,
             self.heuristics.indirect_dependency_cves,
-=======
             self.heuristics.extracted_sars,
->>>>>>> 279d732e
         )
 
     def __str__(self) -> str:
