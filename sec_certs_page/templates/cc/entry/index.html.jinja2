--- conflicted
+++ resolved
@@ -2,13 +2,8 @@
 {% set crumbs = True %}
 {% set breadcrumb_title = True %}
 {% set canonical = True %}
-<<<<<<< HEAD
-{% from "cc/utils.html.jinja2" import cc_keywords, security_keywords, render_status, render_sars, render_sfrs, render_category, render_eal, render_frontpage, render_process_state %}
-{% from "common/entry.html.jinja2" import cryptography_keywords, device_keywords, security_keywords, other_keywords, render_local_files, render_pdf_meta, render_cves, render_references %}
-=======
-{% from "cc/utils.html.jinja2" import cc_keywords, render_status, render_sars, render_sfrs, render_category, render_eal, render_frontpage, render_document_state %}
+{% from "cc/utils.html.jinja2" import cc_keywords, render_status, render_sars, render_sfrs, render_category, render_eal, render_frontpage, render_process_state %}
 {% from "common/entry.html.jinja2" import cryptography_keywords, device_keywords, security_keywords, other_keywords, render_local_cert, render_local_report, render_local_target, render_pdf_meta, render_cves, render_references %}
->>>>>>> 5303b5a4
 {% block metadata %}
     <meta property="description" content="Common Criteria certificate {{ cert["name"]|default("", true) }}"/>
     <meta property="twitter:card" content="summary"/>
@@ -184,14 +179,6 @@
                                 <tr data-cs-name="Manufacturer">
                                     <th scope="row">Manufacturer</th>
                                     <td>
-<<<<<<< HEAD
-                                        {% if cert["manufacturer_web"] %}
-                                            <a href="{{ cert["manufacturer_web"] }}" target="_blank"
-                                            rel="noopener">{{ cert["manufacturer"] }}</a>
-                                        {% else %}
-                                            {{ cert["manufacturer"] }}
-                                        {% endif %}
-=======
                                         <ul>
                                             {% for id, profile in profiles.items() %}
                                                 <li>
@@ -199,7 +186,6 @@
                                                 </li>
                                             {% endfor %}
                                         </ul>
->>>>>>> 5303b5a4
                                     </td>
                                 </tr>
                                 <tr data-cs-name="Category">
@@ -302,33 +288,7 @@
                         <div class="mt-5 mb-3">
                             <h2 class="anchor" id="cert-info">Certificate</h2>
                             {{ render_process_state(cert["state"], "cert", "certificate") }}
-                            <div class="mt-3 mb-3">
-                                {{ render_local_files(hashid, local_files, cert['cert_link'], None, None, primary_style="btn-primary", secondary_style="btn-secondary") }}
-                            </div>
-
-<<<<<<< HEAD
-                            {% if cert["pdf_data"]["cert_keywords"] %}
-                                <h3 class="mt-3">Extracted keywords</h3>
-                                {{ cryptography_keywords(cert["pdf_data"]["cert_keywords"], "cert") }}
-                                {{ device_keywords(cert["pdf_data"]["cert_keywords"], "cert") }}
-                                {{ cc_keywords(cert["pdf_data"]["cert_keywords"], "cert", map_funcs={"cc_sar": render_sars,
-                                                                                                "cc_sfr": render_sfrs}) }}
-                                {{ security_keywords(cert["pdf_data"]["cert_keywords"], "cert") }}
-                                {{ other_keywords(cert["pdf_data"]["cert_keywords"], "cert") }}
-                            {% endif %}
-                            {% if cert["pdf_data"]["cert_metadata"] %}
-                                <h3 class="mt-3">File metadata</h3>
-                                {{ render_pdf_meta(cert["pdf_data"]["cert_metadata"], "Certificate") }}
-                            {% endif %}
-                        </div>
-
-                        <div class="mt-5 mb-3">
-                            <h2 class="anchor" id="report-info">Certification report</h2>
-                            {{ render_process_state(cert["state"], "report", "certification report") }}
-                            <div class="mt-3 mb-3">
-                                {{ render_local_files(hashid, local_files, None, cert['report_link'], None, primary_style="btn-primary", secondary_style="btn-secondary") }}
-                            </div>
-=======
+
                         <div class="mt-3 mb-3">
                             {{ render_local_cert(hashid, local_files, cert['cert_link'], primary_style="btn-primary", secondary_style="btn-secondary") }}
                         </div>
@@ -350,12 +310,11 @@
 
                     <div class="mt-5 mb-3">
                         <h2 class="anchor" id="report-info">Certification report
-                            {{ render_document_state(cert["state"], "report", "certification report") }}
+                            {{ render_process_state(cert["state"], "report", "certification report") }}
                         </h2>
                         <div class="mt-3 mb-3">
                             {{ render_local_report(hashid, local_files, cert['report_link'], primary_style="btn-primary", secondary_style="btn-secondary") }}
                         </div>
->>>>>>> 5303b5a4
 
                             {% if cert["pdf_data"]["report_keywords"] %}
                                 <h4 class="mt-3">Extracted keywords</h4>
@@ -380,15 +339,9 @@
                             <h2 class="anchor" id="st-info">Security target</h2>
                             {{ render_process_state(cert["state"], "st", "security target") }}
 
-<<<<<<< HEAD
-                            <div class="mt-3 mb-3">
-                                {{ render_local_files(hashid, local_files, None, None, cert['st_link'], primary_style="btn-primary", secondary_style="btn-secondary") }}
-                            </div>
-=======
                         <div class="mt-3 mb-3">
                             {{ render_local_target(hashid, local_files, cert['st_link'], primary_style="btn-primary", secondary_style="btn-secondary") }}
                         </div>
->>>>>>> 5303b5a4
 
                             {% if cert["pdf_data"]["st_keywords"] %}
                                 <h3 class="mt-3">Extracted keywords</h3>
