--- conflicted
+++ resolved
@@ -13,7 +13,6 @@
 
 from sec_certs import constants
 from sec_certs.configuration import config
-<<<<<<< HEAD
 from sec_certs.dataset.auxiliary_dataset_handling import (
     AuxiliaryDatasetHandler,
     CPEDatasetHandler,
@@ -22,18 +21,12 @@
     FIPSAlgorithmDatasetHandler,
 )
 from sec_certs.dataset.dataset import Dataset
-from sec_certs.heuristics.common import compute_cpe_heuristics, compute_related_cves, compute_transitive_vulnerabilities
+from sec_certs.heuristics.common import (
+    compute_cpe_heuristics,
+    compute_related_cves,
+    compute_transitive_vulnerabilities,
+)
 from sec_certs.heuristics.fips import compute_references
-=======
-from sec_certs.dataset.cpe import CPEDataset
-from sec_certs.dataset.cve import CVEDataset
-from sec_certs.dataset.dataset import AuxiliaryDatasets, Dataset
-from sec_certs.dataset.fips_algorithm import FIPSAlgorithmDataset
-from sec_certs.model.reference_finder import ReferenceFinder
-from sec_certs.model.transitive_vulnerability_finder import (
-    TransitiveVulnerabilityFinder,
-)
->>>>>>> d640ad1f
 from sec_certs.sample.fips import FIPSCertificate
 from sec_certs.serialization.json import ComplexSerializableType, serialize
 from sec_certs.utils import helpers
@@ -304,55 +297,6 @@
         )
         self.update_with_certs(processed_certs)
 
-<<<<<<< HEAD
-=======
-    @staged(
-        logger,
-        "Computing heuristics: Transitive vulnerabilities in referenc(ed/ing) certificates.",
-    )
-    def _compute_transitive_vulnerabilities(self) -> None:
-        transitive_cve_finder = TransitiveVulnerabilityFinder(lambda cert: str(cert.cert_id))
-        transitive_cve_finder.fit(self.certs, lambda cert: cert.heuristics.policy_processed_references)
-
-        for dgst in self.certs:
-            transitive_cve = transitive_cve_finder.predict_single_cert(dgst)
-            self.certs[dgst].heuristics.direct_transitive_cves = transitive_cve.direct_transitive_cves
-            self.certs[dgst].heuristics.indirect_transitive_cves = transitive_cve.indirect_transitive_cves
-
-    @staged(logger, "Computing heuristics: references between certificates.")
-    def _compute_references(self, keep_unknowns: bool = False) -> None:
-        # Previously, a following procedure was used to prune reference_candidates:
-        #   - A set of algorithms was obtained via self.auxiliary_datasets.algorithm_dset.get_algorithms_by_id(reference_candidate)
-        #   - If any of these algorithms had the same vendor as the reference_candidate, the candidate was rejected
-        #   - The rationale is that if an ID appears in a certificate s.t. an algorithm with the same ID was produced by the same vendor, the reference likely refers to alg.
-        #   - Such reference should then be discarded.
-        #   - We are uncertain of the effectivity of such measure, disabling it for now.
-        for cert in self:
-            cert.prune_referenced_cert_ids()
-
-        policy_reference_finder = ReferenceFinder()
-        policy_reference_finder.fit(
-            self.certs,
-            lambda cert: str(cert.cert_id),
-            lambda cert: cert.heuristics.policy_prunned_references,
-        )
-
-        module_reference_finder = ReferenceFinder()
-        module_reference_finder.fit(
-            self.certs,
-            lambda cert: str(cert.cert_id),
-            lambda cert: cert.heuristics.module_prunned_references,
-        )
-
-        for cert in self:
-            cert.heuristics.policy_processed_references = policy_reference_finder.predict_single_cert(
-                cert.dgst, keep_unknowns
-            )
-            cert.heuristics.module_processed_references = module_reference_finder.predict_single_cert(
-                cert.dgst, keep_unknowns
-            )
-
->>>>>>> d640ad1f
     def to_pandas(self) -> pd.DataFrame:
         df = pd.DataFrame(
             [x.pandas_tuple for x in self.certs.values()],
