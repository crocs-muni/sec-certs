--- conflicted
+++ resolved
@@ -34,10 +34,8 @@
     link_to_protection_profiles,
 )
 from sec_certs.heuristics.common import compute_cpe_heuristics, compute_related_cves, compute_transitive_vulnerabilities
-from sec_certs.model.cc_matching import CCSchemeMatcher
 from sec_certs.sample.cc import CCCertificate
 from sec_certs.sample.cc_maintenance_update import CCMaintenanceUpdate
-from sec_certs.sample.cc_scheme import EntryType
 from sec_certs.sample.protection_profile import ProtectionProfile
 from sec_certs.serialization.json import ComplexSerializableType, serialize
 from sec_certs.utils import helpers, sanitization
@@ -265,18 +263,6 @@
     def _set_local_paths(self):
         super()._set_local_paths()
 
-<<<<<<< HEAD
-=======
-        if self.auxiliary_datasets.pp_dset:
-            self.auxiliary_datasets.pp_dset.json_path = self.pp_dataset_path
-
-        if self.auxiliary_datasets.mu_dset:
-            self.auxiliary_datasets.mu_dset.root_dir = self.mu_dataset_dir
-
-        if self.auxiliary_datasets.scheme_dset:
-            self.auxiliary_datasets.scheme_dset.json_path = self.scheme_dataset_path
-
->>>>>>> d640ad1f
         for cert in self:
             cert.set_local_paths(
                 self.reports_pdf_dir,
@@ -286,7 +272,6 @@
                 self.targets_txt_dir,
                 self.certificates_txt_dir,
             )
-<<<<<<< HEAD
 
     def process_auxiliary_datasets(self, download_fresh: bool = False) -> None:
         self.aux_handlers[CCMaintenanceUpdateDatasetHandler].certs_with_updates = [  # type: ignore
@@ -294,8 +279,6 @@
         ]
         self.aux_handlers[CCSchemeDatasetHandler].only_schemes = {x.scheme for x in self}  # type: ignore
         super().process_auxiliary_datasets(download_fresh)
-=======
->>>>>>> d640ad1f
 
     def _merge_certs(self, certs: dict[str, CCCertificate], cert_source: str | None = None) -> None:
         """
@@ -823,30 +806,6 @@
         self._extract_pdf_frontpage()
         self._extract_pdf_keywords()
 
-    @staged(
-        logger,
-        "Computing heuristics: Deriving information about laboratories involved in certification.",
-    )
-    def _compute_cert_labs(self) -> None:
-        certs_to_process = [x for x in self if x.state.report.is_ok_to_analyze()]
-        for cert in certs_to_process:
-            cert.compute_heuristics_cert_lab()
-
-<<<<<<< HEAD
-    @staged(logger, "Computing heuristics: Matching scheme data.")
-    def _compute_scheme_data(self):
-        for scheme in self.aux_handlers[CCSchemeDatasetHandler].dset:
-            if certified := scheme.lists.get(EntryType.Certified):
-                certs = [cert for cert in self if cert.status == "active"]
-                matches = CCSchemeMatcher.match_all(certified, scheme.country, certs)
-                for dgst, match in matches.items():
-                    self[dgst].heuristics.scheme_data = match
-            if archived := scheme.lists.get(EntryType.Archived):
-                certs = [cert for cert in self if cert.status == "archived"]
-                matches = CCSchemeMatcher.match_all(archived, scheme.country, certs)
-                for dgst, match in matches.items():
-                    self[dgst].heuristics.scheme_data = match
-
     def _compute_heuristics_body(self, skip_schemes: bool = False) -> None:
         link_to_protection_profiles(self.aux_handlers[ProtectionProfileDatasetHandler].dset, self.certs.values())
         compute_cpe_heuristics(self.aux_handlers[CPEDatasetHandler].dset, self.certs.values())
@@ -855,206 +814,16 @@
             self.aux_handlers[CVEDatasetHandler].dset,
             self.aux_handlers[CPEMatchDictHandler].dset,
             self.certs.values(),
-=======
-    @staged(
-        logger,
-        "Computing heuristics: Deriving information about certificate ids from artifacts.",
-    )
-    def _compute_normalized_cert_ids(self) -> None:
-        for cert in self:
-            cert.compute_heuristics_cert_id()
-
-    @staged(
-        logger,
-        "Computing heuristics: Transitive vulnerabilities in referenc(ed/ing) certificates.",
-    )
-    def _compute_transitive_vulnerabilities(self):
-        transitive_cve_finder = TransitiveVulnerabilityFinder(lambda cert: cert.heuristics.cert_id)
-        transitive_cve_finder.fit(self.certs, lambda cert: cert.heuristics.report_references)
-
-        for dgst in self.certs:
-            transitive_cve = transitive_cve_finder.predict_single_cert(dgst)
-
-            self.certs[dgst].heuristics.direct_transitive_cves = transitive_cve.direct_transitive_cves
-            self.certs[dgst].heuristics.indirect_transitive_cves = transitive_cve.indirect_transitive_cves
-
-    @staged(logger, "Computing heuristics: Matching scheme data.")
-    def _compute_scheme_data(self):
-        if self.auxiliary_datasets.scheme_dset:
-            for scheme in self.auxiliary_datasets.scheme_dset:
-                if certified := scheme.lists.get(EntryType.Certified):
-                    certs = [cert for cert in self if cert.status == "active"]
-                    matches, scores = CCSchemeMatcher.match_all(certified, scheme.country, certs)
-                    for dgst, match in matches.items():
-                        self[dgst].heuristics.scheme_data = match
-                if archived := scheme.lists.get(EntryType.Archived):
-                    certs = [cert for cert in self if cert.status == "archived"]
-                    matches, scores = CCSchemeMatcher.match_all(archived, scheme.country, certs)
-                    for dgst, match in matches.items():
-                        self[dgst].heuristics.scheme_data = match
-
-    @staged(logger, "Computing heuristics: SARs")
-    def _compute_sars(self) -> None:
-        transformer = SARTransformer().fit(self.certs.values())
-        for cert in self:
-            cert.heuristics.extracted_sars = transformer.transform_single_cert(cert)
-
-    @staged(logger, "Computing heuristics: certificate versions")
-    def _compute_cert_versions(self) -> None:
-        cert_ids = {
-            cert.dgst: CertificateId(cert.scheme, cert.heuristics.cert_id)
-            if cert.heuristics.cert_id is not None
-            else None
-            for cert in self
-        }
-        for cert in self:
-            cert.compute_heuristics_cert_versions(cert_ids)
-
-    def _compute_heuristics(self) -> None:
-        self._compute_normalized_cert_ids()
-        super()._compute_heuristics()
-        self._compute_scheme_data()
-        self._compute_cert_versions()
-        self._compute_cert_labs()
-        self._compute_sars()
-
-    @staged(logger, "Computing heuristics: references between certificates.")
-    def _compute_references(self) -> None:
-        def ref_lookup(kw_attr):
-            def func(cert):
-                kws = getattr(cert.pdf_data, kw_attr)
-                if not kws:
-                    return set()
-                res = set()
-                for scheme, matches in kws["cc_cert_id"].items():
-                    for match in matches:
-                        try:
-                            canonical = CertificateId(scheme, match).canonical
-                            res.add(canonical)
-                        except Exception:
-                            res.add(match)
-                return res
-
-            return func
-
-        for ref_source in ("report", "st"):
-            kw_source = f"{ref_source}_keywords"
-            dep_attr = f"{ref_source}_references"
-
-            finder = ReferenceFinder()
-            finder.fit(self.certs, lambda cert: cert.heuristics.cert_id, ref_lookup(kw_source))  # type: ignore
-
-            for dgst in self.certs:
-                setattr(
-                    self.certs[dgst].heuristics,
-                    dep_attr,
-                    finder.predict_single_cert(dgst, keep_unknowns=False),
-                )
-
-    @serialize
-    def process_auxiliary_datasets(self, download_fresh: bool = False) -> None:
-        """
-        Processes all auxiliary datasets needed during computation. On top of base-class processing,
-        CC handles protection profiles, maintenance updates and schemes.
-        """
-        super().process_auxiliary_datasets(download_fresh)
-        self.auxiliary_datasets.pp_dset = self.process_protection_profiles(to_download=download_fresh)
-        self.auxiliary_datasets.mu_dset = self.process_maintenance_updates(to_download=download_fresh)
-        self.auxiliary_datasets.scheme_dset = self.process_schemes(
-            to_download=download_fresh, only_schemes={cert.scheme for cert in self}
->>>>>>> d640ad1f
         )
         compute_normalized_cert_ids(self.certs.values())
         compute_references(self.certs)
         compute_transitive_vulnerabilities(self.certs)
 
-<<<<<<< HEAD
         if not skip_schemes:
             compute_scheme_data(self.aux_handlers[CCSchemeDatasetHandler].dset, self.certs)
 
         compute_cert_labs(self.certs.values())
         compute_sars(self.certs.values())
-=======
-    @staged(logger, "Processing protection profiles.")
-    def process_protection_profiles(
-        self, to_download: bool = True, keep_metadata: bool = True
-    ) -> ProtectionProfileDataset:
-        """
-        Downloads new snapshot of dataset with processed protection profiles (if it doesn't exist) and links PPs
-        with certificates within self. Assigns PPs to all certificates, based on name and fname match.
-
-        :param bool to_download: If dataset should be downloaded or fetched from json, defaults to True
-        :param bool keep_metadata: If json related to the PP dataset should be kept on drive, defaults to True
-        :raises RuntimeError: When building of PPDataset fails
-        """
-
-        self.auxiliary_datasets_dir.mkdir(parents=True, exist_ok=True)
-
-        if to_download or not self.pp_dataset_path.exists():
-            pp_dataset = ProtectionProfileDataset.from_web(self.pp_dataset_path)
-        else:
-            pp_dataset = ProtectionProfileDataset.from_json(self.pp_dataset_path)
-
-        # Map protection profiles to their name and file name for matching to certs.
-        pps = {(pp.pp_name, sanitization.sanitize_link_fname(pp.pp_link)): pp for pp in pp_dataset}
-
-        for cert in self:
-            if cert.protection_profiles is None:
-                raise RuntimeError("Building of the dataset probably failed - this should not be happening.")
-            cert.protection_profiles = {
-                pps.get((x.pp_name, sanitization.sanitize_link_fname(x.pp_link)), x) for x in cert.protection_profiles
-            }
-
-        if not keep_metadata:
-            self.pp_dataset_path.unlink()
-
-        return pp_dataset
-
-    @staged(logger, "Processing maintenace updates.")
-    def process_maintenance_updates(self, to_download: bool = True) -> CCDatasetMaintenanceUpdates:
-        """
-        Downloads or loads from json a dataset of maintenance updates. Runs analysis on that dataset if it's not completed.
-        :return CCDatasetMaintenanceUpdates: the resulting dataset of maintenance updates
-        """
-        self.mu_dataset_dir.mkdir(parents=True, exist_ok=True)
-
-        if to_download or not self.mu_dataset_path.exists():
-            maintained_certs: list[CCCertificate] = [x for x in self if x.maintenance_updates]
-            updates = list(
-                itertools.chain.from_iterable(CCMaintenanceUpdate.get_updates_from_cc_cert(x) for x in maintained_certs)
-            )
-            update_dset = CCDatasetMaintenanceUpdates(
-                {x.dgst: x for x in updates},
-                root_dir=self.mu_dataset_dir,
-                name="maintenance_updates",
-            )
-        else:
-            update_dset = CCDatasetMaintenanceUpdates.from_json(self.mu_dataset_path)
-
-        if not update_dset.state.artifacts_downloaded:
-            update_dset.download_all_artifacts()
-        if not update_dset.state.pdfs_converted:
-            update_dset.convert_all_pdfs()
-        if not update_dset.state.certs_analyzed:
-            update_dset.extract_data()
-
-        return update_dset
-
-    @staged(logger, "Processing CC scheme dataset.")
-    def process_schemes(self, to_download: bool = True, only_schemes: set[str] | None = None) -> CCSchemeDataset:
-        """
-        Downloads or loads from json a dataset of CC scheme data.
-        """
-        self.auxiliary_datasets_dir.mkdir(parents=True, exist_ok=True)
-
-        if to_download or not self.scheme_dataset_path.exists():
-            scheme_dset = CCSchemeDataset.from_web(only_schemes)
-            scheme_dset.to_json(self.scheme_dataset_path)
-        else:
-            scheme_dset = CCSchemeDataset.from_json(self.scheme_dataset_path)
-
-        return scheme_dset
->>>>>>> d640ad1f
 
 
 class CCDatasetMaintenanceUpdates(CCDataset, ComplexSerializableType):
