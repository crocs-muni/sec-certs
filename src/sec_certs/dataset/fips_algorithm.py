--- conflicted
+++ resolved
@@ -88,89 +88,22 @@
         return paths
 
     @staticmethod
-    def download_algs_data(output_dir: Path, alg_links: list[str]) -> list[Path]:
-        n_pages = len(alg_links)
-
-        urls = [constants.FIPS_CAVP_URL + "/" + i for i in alg_links]
-        paths = [output_dir / f"alg_page{i}.html" for i in range(0, n_pages)]
-        responses = helpers.download_parallel(urls, paths, progress_bar_desc="Downloading FIPS Algorithm data")
-
-        failed_tuples = [
-            (url, path) for url, path, resp in zip(urls, paths, responses) if resp != constants.RESPONSE_OK
-        ]
-        if failed_tuples:
-            failed_urls, failed_paths = zip(*failed_tuples)
-            responses = helpers.download_parallel(failed_urls, failed_paths)
-            if any(x != constants.RESPONSE_OK for x in responses):
-                raise ValueError("Failed to download the algorithms data, the dataset won't be constructed.")
-
-        return paths
-
-    @staticmethod
     def get_number_of_html_pages(html_path: Path) -> int:
         with html_path.open("r") as handle:
             soup = BeautifulSoup(handle, "html5lib")
         return int(soup.select("span[data-total-pages]")[0].attrs["data-total-pages"])
 
     @staticmethod
-    def parse_alg_data_from_html(html_path: Path) -> tuple[str, str, str, str]:
-        fields = []
-        with html_path.open("r") as handle:
-            soup = BeautifulSoup(handle, "html5lib")
-            for field in ["Description", "Version", "Type"]:
-                div = soup.find("div", text=field)
-                fields.append("" if div is None else div.find_next_sibling("div").get_text())
-            capability_trs = soup.find("table").find("tbody").findAll("tr")
-            capabilities = [c.findAll("td")[1].find(["b", "s"]).get_text().strip() for c in capability_trs]
-        return fields[0], fields[1], fields[2], ", ".join(capabilities)
-
-    @staticmethod
     def parse_algorithms_from_html(html_path: Path) -> set[FIPSAlgorithm]:
-<<<<<<< HEAD
-        df = pd.read_html(html_path, extract_links="body")[0]
-        df["alg_type"] = df["Validation Number"].map(lambda x: re.sub(r"[0-9\s]", "", x[0]))
-        df["alg_number"] = df["Validation Number"].map(lambda x: re.sub(r"[^0-9]", "", x[0]))
-        links = [x[1] for x in df["Validation Number"]]
-        df["Vendor"] = df["Vendor"].map(lambda x: x[0])
-        df["Implementation"] = df["Implementation"].map(lambda x: x[0])
-        df["Validation Date"] = df["Validation Date"].map(lambda x: x[0])
-
-        with TemporaryDirectory() as tmp_dir:
-            alg_pages = FIPSAlgorithmDataset.download_algs_data(Path(tmp_dir), links)
-            descriptions = []
-            versions = []
-            types = []
-            capabilities = []
-            for page in alg_pages:
-                d, v, t, c = FIPSAlgorithmDataset.parse_alg_data_from_html(page)
-                descriptions.append(d)
-                versions.append(v)
-                types.append(t)
-                capabilities.append(c)
-        df = df.assign(description=descriptions)
-        df = df.assign(version=versions)
-        df = df.assign(type=types)
-        df = df.assign(algorithm_capabilities=capabilities)
-
-=======
         df = pd.read_html(html_path)[0]
         for col in df.columns:
             if "Order by" in col:
                 df.rename(columns={col: col.split("Order by")[0]}, inplace=True)
         df["alg_type"] = df["Validation Number"].map(lambda x: re.sub(r"[0-9\s]", "", x))
         df["alg_number"] = df["Validation Number"].map(lambda x: re.sub(r"[^0-9]", "", x))
->>>>>>> 0d94fe45
         df["alg"] = df.apply(
             lambda row: FIPSAlgorithm(
-                row["alg_number"],
-                row["alg_type"],
-                row["Vendor"],
-                row["Implementation"],
-                row["Validation Date"],
-                row["description"],
-                row["version"],
-                row["type"],
-                row["algorithm_capabilities"],
+                row["alg_number"], row["alg_type"], row["Vendor"], row["Implementation"], row["Validation Date"]
             ),
             axis=1,
         )
