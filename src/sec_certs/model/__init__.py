--- conflicted
+++ resolved
@@ -5,32 +5,22 @@
 
 from sec_certs.model.cc_matching import CCSchemeMatcher
 from sec_certs.model.cpe_matching import CPEClassifier
-<<<<<<< HEAD
+from sec_certs.model.fips_matching import FIPSProcessMatcher
 from sec_certs.model.references.annotator import ReferenceAnnotator
 from sec_certs.model.references.annotator_trainer import ReferenceAnnotatorTrainer
 from sec_certs.model.references.reference_finder import ReferenceFinder
 from sec_certs.model.references.segment_extractor import ReferenceSegmentExtractor
-=======
-from sec_certs.model.fips_matching import FIPSProcessMatcher
-from sec_certs.model.reference_finder import ReferenceFinder
->>>>>>> d7692fdf
 from sec_certs.model.sar_transformer import SARTransformer
 from sec_certs.model.transitive_vulnerability_finder import TransitiveVulnerabilityFinder
 
 __all__ = [
     "CPEClassifier",
-<<<<<<< HEAD
+    "CCSchemeMatcher",
+    "FIPSProcessMatcher",
     "ReferenceFinder",
     "TransitiveVulnerabilityFinder",
     "SARTransformer",
     "ReferenceAnnotator",
     "ReferenceAnnotatorTrainer",
     "ReferenceSegmentExtractor",
-=======
-    "CCSchemeMatcher",
-    "FIPSProcessMatcher",
-    "ReferenceFinder",
-    "TransitiveVulnerabilityFinder",
-    "SARTransformer",
->>>>>>> d7692fdf
 ]