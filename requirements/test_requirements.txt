--- conflicted
+++ resolved
@@ -332,15 +332,10 @@
     #   datasets
     #   evaluate
 scikit-learn==1.2.0
-<<<<<<< HEAD
-    # via
-    #   sec-certs (./../pyproject.toml)
-    #   sentence-transformers
-scipy==1.9.3
-=======
-    # via sec-certs (./../pyproject.toml)
+    # via
+    #   sec-certs (./../pyproject.toml)
+    #   sentence-transformers
 scipy==1.10.0
->>>>>>> 9de96f44
     # via
     #   scikit-learn
     #   sec-certs (./../pyproject.toml)
