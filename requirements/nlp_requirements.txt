accelerate==1.4.0
    # via sentence-transformers
aiohappyeyeballs==2.4.8
    # via aiohttp
aiohttp==3.11.13
    # via
    #   datasets
    #   fsspec
aiosignal==1.3.2
    # via aiohttp
alembic==1.15.1
    # via optuna
annotated-types==0.7.0
    # via pydantic
<<<<<<< HEAD
=======
anyio==4.8.0
    # via
    #   httpx
    #   openai
>>>>>>> 035fc93d
asttokens==3.0.0
    # via stack-data
async-timeout==5.0.1
    # via aiohttp
attrs==25.1.0
    # via
    #   aiohttp
    #   jsonschema
    #   referencing
beautifulsoup4==4.13.3
    # via sec-certs (../pyproject.toml)
bleach==6.2.0
    # via panel
blis==0.7.11
    # via thinc
bokeh==3.6.3
    # via
    #   holoviews
    #   panel
    #   umap-learn
catalogue==2.0.10
    # via
    #   spacy
    #   srsly
    #   thinc
catboost==1.2.7
    # via sec-certs (../pyproject.toml)
certifi==2025.1.31
    # via
    #   httpcore
    #   httpx
    #   requests
cffi==1.17.1
    # via cryptography
charset-normalizer==3.4.1
    # via requests
click==8.1.8
    # via
    #   nltk
    #   sec-certs (../pyproject.toml)
    #   typer
cloudpathlib==0.21.0
    # via weasel
colorcet==3.1.0
    # via
    #   datashader
    #   holoviews
    #   umap-learn
colorlog==6.9.0
    # via optuna
comm==0.2.2
    # via
    #   ipykernel
    #   ipywidgets
confection==0.1.5
    # via
    #   thinc
    #   weasel
contourpy==1.3.1
    # via
    #   bokeh
    #   matplotlib
cryptography==44.0.2
    # via pypdf
cycler==0.12.1
    # via matplotlib
cymem==2.0.11
    # via
    #   preshed
    #   spacy
    #   thinc
datasets==3.3.2
    # via
    #   evaluate
    #   sentence-transformers
    #   setfit
datashader==0.17.0
    # via umap-learn
dateparser==1.2.1
    # via sec-certs (../pyproject.toml)
debugpy==1.8.13
    # via ipykernel
decorator==5.2.1
    # via ipython
deprecated==1.2.18
    # via pikepdf
dill==0.3.8
    # via
    #   datasets
    #   evaluate
    #   multiprocess
distro==1.9.0
    # via
    #   openai
    #   tabula-py
evaluate==0.4.3
    # via setfit
exceptiongroup==1.2.2
<<<<<<< HEAD
    # via ipython
=======
    # via
    #   anyio
    #   ipython
>>>>>>> 035fc93d
executing==2.2.0
    # via stack-data
filelock==3.17.0
    # via
    #   datasets
    #   huggingface-hub
    #   torch
    #   transformers
fonttools==4.56.0
    # via matplotlib
frozenlist==1.5.0
    # via
    #   aiohttp
    #   aiosignal
fsspec[http]==2024.12.0
    # via
    #   datasets
    #   evaluate
    #   huggingface-hub
    #   torch
graphviz==0.20.3
    # via catboost
greenlet==3.1.1
    # via sqlalchemy
<<<<<<< HEAD
=======
h11==0.14.0
    # via httpcore
>>>>>>> 035fc93d
holoviews==1.20.1
    # via umap-learn
html5lib==1.1
    # via sec-certs (../pyproject.toml)
<<<<<<< HEAD
huggingface-hub==0.29.2
=======
httpcore==1.0.7
    # via httpx
httpx==0.28.1
    # via openai
huggingface-hub==0.29.1
>>>>>>> 035fc93d
    # via
    #   accelerate
    #   datasets
    #   evaluate
    #   sentence-transformers
    #   setfit
    #   tokenizers
    #   transformers
idna==3.10
    # via
    #   anyio
    #   httpx
    #   requests
    #   yarl
imageio==2.37.0
    # via scikit-image
ipykernel==6.29.5
    # via sec-certs (../pyproject.toml)
ipython==8.33.0
    # via
    #   ipykernel
    #   ipywidgets
ipywidgets==8.1.5
    # via sec-certs (../pyproject.toml)
jedi==0.19.2
    # via ipython
jinja2==3.1.6
    # via
    #   bokeh
    #   spacy
    #   torch
jiter==0.8.2
    # via openai
joblib==1.4.2
    # via
    #   nltk
    #   pynndescent
    #   scikit-learn
jsonschema==4.23.0
    # via sec-certs (../pyproject.toml)
jsonschema-specifications==2024.10.1
    # via jsonschema
jupyter-client==8.6.3
    # via ipykernel
jupyter-core==5.7.2
    # via
    #   ipykernel
    #   jupyter-client
jupyterlab-widgets==3.0.13
    # via ipywidgets
kiwisolver==1.4.8
    # via matplotlib
langcodes==3.5.0
    # via spacy
language-data==1.3.0
    # via langcodes
lazy-loader==0.4
    # via scikit-image
linkify-it-py==2.0.3
    # via panel
llvmlite==0.44.0
    # via
    #   numba
    #   pynndescent
lxml==5.3.1
    # via
    #   pikepdf
    #   sec-certs (../pyproject.toml)
mako==1.3.9
    # via alembic
marisa-trie==1.2.1
    # via language-data
markdown==3.7
    # via panel
markdown-it-py==3.0.0
    # via
    #   mdit-py-plugins
    #   panel
    #   rich
markupsafe==3.0.2
    # via
    #   jinja2
    #   mako
matplotlib==3.10.1
    # via
    #   catboost
    #   pysankeybeta
    #   seaborn
    #   sec-certs (../pyproject.toml)
    #   umap-learn
matplotlib-inline==0.1.7
    # via
    #   ipykernel
    #   ipython
mdit-py-plugins==0.4.2
    # via panel
mdurl==0.1.2
    # via markdown-it-py
mpmath==1.3.0
    # via sympy
multidict==6.1.0
    # via
    #   aiohttp
    #   yarl
multipledispatch==1.0.0
    # via datashader
multiprocess==0.70.16
    # via
    #   datasets
    #   evaluate
murmurhash==1.0.12
    # via
    #   preshed
    #   spacy
    #   thinc
<<<<<<< HEAD
narwhals==1.29.0
=======
narwhals==1.28.0
>>>>>>> 035fc93d
    # via plotly
nest-asyncio==1.6.0
    # via ipykernel
networkx==3.4.2
    # via
    #   scikit-image
    #   sec-certs (../pyproject.toml)
    #   torch
nltk==3.9.1
    # via sec-certs (../pyproject.toml)
numba==0.61.0
    # via
    #   datashader
    #   pynndescent
    #   umap-learn
numpy==1.26.4
    # via
    #   accelerate
    #   blis
    #   bokeh
    #   catboost
    #   contourpy
    #   datasets
    #   datashader
    #   evaluate
    #   holoviews
    #   imageio
    #   matplotlib
    #   numba
    #   optuna
    #   pandas
    #   pysankeybeta
    #   scikit-image
    #   scikit-learn
    #   scipy
    #   seaborn
    #   sec-certs (../pyproject.toml)
    #   spacy
    #   tabula-py
    #   thinc
    #   tifffile
    #   transformers
    #   umap-learn
    #   xarray
nvidia-cublas-cu12==12.4.5.8
    # via
    #   nvidia-cudnn-cu12
    #   nvidia-cusolver-cu12
    #   torch
nvidia-cuda-cupti-cu12==12.4.127
    # via torch
nvidia-cuda-nvrtc-cu12==12.4.127
    # via torch
nvidia-cuda-runtime-cu12==12.4.127
    # via torch
nvidia-cudnn-cu12==9.1.0.70
    # via torch
nvidia-cufft-cu12==11.2.1.3
    # via torch
nvidia-curand-cu12==10.3.5.147
    # via torch
nvidia-cusolver-cu12==11.6.1.9
    # via torch
nvidia-cusparse-cu12==12.3.1.170
    # via
    #   nvidia-cusolver-cu12
    #   torch
nvidia-cusparselt-cu12==0.6.2
    # via torch
nvidia-nccl-cu12==2.21.5
    # via torch
nvidia-nvjitlink-cu12==12.4.127
    # via
    #   nvidia-cusolver-cu12
    #   nvidia-cusparse-cu12
    #   torch
nvidia-nvtx-cu12==12.4.127
    # via torch
<<<<<<< HEAD
=======
openai==1.64.0
    # via sec-certs (../pyproject.toml)
>>>>>>> 035fc93d
optuna==4.2.1
    # via sec-certs (../pyproject.toml)
packaging==24.2
    # via
    #   accelerate
    #   bokeh
    #   datasets
    #   datashader
    #   evaluate
    #   holoviews
    #   huggingface-hub
    #   ipykernel
    #   lazy-loader
    #   matplotlib
    #   optuna
    #   panel
    #   pikepdf
    #   plotly
    #   pytesseract
    #   scikit-image
    #   setfit
    #   setuptools-scm
    #   spacy
    #   thinc
    #   transformers
    #   weasel
    #   xarray
pandas==2.2.3
    # via
    #   bokeh
    #   catboost
    #   datasets
    #   datashader
    #   evaluate
    #   holoviews
    #   panel
    #   pysankeybeta
    #   seaborn
    #   sec-certs (../pyproject.toml)
    #   tabula-py
    #   umap-learn
    #   xarray
panel==1.6.1
    # via holoviews
param==2.2.0
    # via
    #   datashader
    #   holoviews
    #   panel
    #   pyct
    #   pyviz-comms
parso==0.8.4
    # via jedi
pdftotext==3.0.0
    # via sec-certs (../pyproject.toml)
pexpect==4.9.0
    # via ipython
pikepdf==9.5.2
    # via sec-certs (../pyproject.toml)
pillow==11.1.0
    # via
    #   bokeh
    #   imageio
    #   matplotlib
    #   pikepdf
    #   pytesseract
    #   scikit-image
    #   sec-certs (../pyproject.toml)
    #   sentence-transformers
pkgconfig==1.5.5
    # via sec-certs (../pyproject.toml)
platformdirs==4.3.6
    # via jupyter-core
plotly==6.0.0
    # via
    #   catboost
    #   sec-certs (../pyproject.toml)
preshed==3.0.9
    # via
    #   spacy
    #   thinc
prompt-toolkit==3.0.50
    # via ipython
propcache==0.3.0
    # via
    #   aiohttp
    #   yarl
psutil==7.0.0
    # via
    #   accelerate
    #   ipykernel
    #   sec-certs (../pyproject.toml)
ptyprocess==0.7.0
    # via pexpect
pure-eval==0.2.3
    # via stack-data
pyarrow==19.0.1
<<<<<<< HEAD
    # via datasets
=======
    # via
    #   datasets
    #   sec-certs (../pyproject.toml)
>>>>>>> 035fc93d
pycparser==2.22
    # via cffi
pyct==0.5.0
    # via datashader
pydantic==2.10.6
    # via
    #   confection
    #   openai
    #   pydantic-settings
    #   sec-certs (../pyproject.toml)
    #   spacy
    #   thinc
    #   weasel
pydantic-core==2.27.2
    # via pydantic
<<<<<<< HEAD
pydantic-settings==2.8.1
=======
pydantic-settings==2.8.0
>>>>>>> 035fc93d
    # via sec-certs (../pyproject.toml)
pygments==2.19.1
    # via
    #   ipython
    #   rich
pynndescent==0.5.13
    # via umap-learn
pyparsing==3.2.1
    # via matplotlib
pypdf[crypto]==5.3.1
    # via sec-certs (../pyproject.toml)
pysankeybeta==1.4.2
    # via sec-certs (../pyproject.toml)
pytesseract==0.3.13
    # via sec-certs (../pyproject.toml)
python-dateutil==2.9.0.post0
    # via
    #   dateparser
    #   jupyter-client
    #   matplotlib
    #   pandas
    #   sec-certs (../pyproject.toml)
python-dotenv==1.0.1
    # via pydantic-settings
pytz==2025.1
    # via
    #   dateparser
    #   pandas
pyviz-comms==3.0.4
    # via
    #   holoviews
    #   panel
pyyaml==6.0.2
    # via
    #   accelerate
    #   bokeh
    #   datasets
    #   huggingface-hub
    #   optuna
    #   sec-certs (../pyproject.toml)
    #   transformers
pyzmq==26.2.1
    # via
    #   ipykernel
    #   jupyter-client
rapidfuzz==3.12.2
    # via sec-certs (../pyproject.toml)
referencing==0.36.2
    # via
    #   jsonschema
    #   jsonschema-specifications
regex==2024.11.6
    # via
    #   dateparser
    #   nltk
    #   transformers
requests==2.32.3
    # via
    #   datasets
    #   datashader
    #   evaluate
    #   huggingface-hub
    #   panel
    #   sec-certs (../pyproject.toml)
    #   spacy
    #   transformers
    #   weasel
rich==13.9.4
    # via typer
rpds-py==0.23.1
    # via
    #   jsonschema
    #   referencing
safetensors==0.5.3
    # via
    #   accelerate
    #   transformers
scikit-image==0.25.2
    # via umap-learn
scikit-learn==1.6.1
    # via
    #   pynndescent
    #   sec-certs (../pyproject.toml)
    #   sentence-transformers
    #   setfit
    #   umap-learn
scipy==1.15.2
    # via
    #   catboost
    #   datashader
    #   pynndescent
    #   scikit-image
    #   scikit-learn
    #   sec-certs (../pyproject.toml)
    #   sentence-transformers
    #   umap-learn
seaborn==0.13.2
    # via
    #   pysankeybeta
    #   sec-certs (../pyproject.toml)
    #   umap-learn
sentence-transformers[train]==3.4.1
    # via
    #   sec-certs (../pyproject.toml)
    #   setfit
setfit==1.1.1
    # via sec-certs (../pyproject.toml)
setuptools-scm==8.2.0
    # via sec-certs (../pyproject.toml)
shellingham==1.5.4
    # via typer
six==1.17.0
    # via
    #   catboost
    #   html5lib
    #   python-dateutil
smart-open==7.1.0
    # via weasel
sniffio==1.3.1
    # via
    #   anyio
    #   openai
soupsieve==2.6
    # via beautifulsoup4
spacy==3.7.5
    # via sec-certs (../pyproject.toml)
spacy-legacy==3.0.12
    # via spacy
spacy-loggers==1.0.5
    # via spacy
sqlalchemy==2.0.38
    # via
    #   alembic
    #   optuna
sqlite-vec==0.1.6
    # via sec-certs (../pyproject.toml)
srsly==2.5.1
    # via
    #   confection
    #   spacy
    #   thinc
    #   weasel
stack-data==0.6.3
    # via ipython
sympy==1.13.1
    # via torch
tabula-py==2.10.0
    # via sec-certs (../pyproject.toml)
thinc==8.2.5
    # via spacy
threadpoolctl==3.5.0
    # via scikit-learn
tifffile==2025.2.18
    # via scikit-image
tokenizers==0.21.0
    # via transformers
tomli==2.2.1
    # via setuptools-scm
toolz==1.0.0
    # via datashader
torch==2.6.0
    # via
    #   accelerate
    #   sentence-transformers
tornado==6.4.2
    # via
    #   bokeh
    #   ipykernel
    #   jupyter-client
tqdm==4.67.1
    # via
    #   datasets
    #   evaluate
    #   huggingface-hub
<<<<<<< HEAD
    #   nltk
=======
    #   openai
>>>>>>> 035fc93d
    #   optuna
    #   panel
    #   sec-certs (../pyproject.toml)
    #   sentence-transformers
    #   spacy
    #   transformers
    #   umap-learn
traitlets==5.14.3
    # via
    #   comm
    #   ipykernel
    #   ipython
    #   ipywidgets
    #   jupyter-client
    #   jupyter-core
    #   matplotlib-inline
transformers==4.49.0
    # via
    #   sentence-transformers
    #   setfit
triton==3.2.0
    # via torch
<<<<<<< HEAD
typer==0.15.2
=======
typer==0.15.1
>>>>>>> 035fc93d
    # via
    #   spacy
    #   weasel
typing-extensions==4.12.2
    # via
    #   alembic
    #   anyio
    #   beautifulsoup4
    #   cloudpathlib
    #   huggingface-hub
    #   ipython
    #   multidict
<<<<<<< HEAD
=======
    #   openai
>>>>>>> 035fc93d
    #   panel
    #   pydantic
    #   pydantic-core
    #   pypdf
    #   referencing
    #   rich
    #   sqlalchemy
    #   torch
    #   typer
tzdata==2025.1
    # via pandas
tzlocal==5.3
    # via dateparser
uc-micro-py==1.0.3
    # via linkify-it-py
umap-learn[plot]==0.5.7
    # via sec-certs (../pyproject.toml)
urllib3==2.3.0
    # via requests
wasabi==1.1.3
    # via
    #   spacy
    #   thinc
    #   weasel
wcwidth==0.2.13
    # via prompt-toolkit
weasel==0.4.1
    # via spacy
webencodings==0.5.1
    # via
    #   bleach
    #   html5lib
widgetsnbextension==4.0.13
    # via ipywidgets
wrapt==1.17.2
    # via
    #   deprecated
    #   smart-open
xarray==2025.1.2
    # via datashader
xxhash==3.5.0
    # via
    #   datasets
    #   evaluate
xyzservices==2025.1.0
    # via bokeh
yarl==1.18.3
    # via aiohttp

# The following packages are considered to be unsafe in a requirements file:
# setuptools<|MERGE_RESOLUTION|>--- conflicted
+++ resolved
@@ -1,6 +1,6 @@
 accelerate==1.4.0
     # via sentence-transformers
-aiohappyeyeballs==2.4.8
+aiohappyeyeballs==2.5.0
     # via aiohttp
 aiohttp==3.11.13
     # via
@@ -12,17 +12,14 @@
     # via optuna
 annotated-types==0.7.0
     # via pydantic
-<<<<<<< HEAD
-=======
 anyio==4.8.0
     # via
     #   httpx
     #   openai
->>>>>>> 035fc93d
+appnope==0.1.4
+    # via ipykernel
 asttokens==3.0.0
     # via stack-data
-async-timeout==5.0.1
-    # via aiohttp
 attrs==25.1.0
     # via
     #   aiohttp
@@ -116,14 +113,6 @@
     #   tabula-py
 evaluate==0.4.3
     # via setfit
-exceptiongroup==1.2.2
-<<<<<<< HEAD
-    # via ipython
-=======
-    # via
-    #   anyio
-    #   ipython
->>>>>>> 035fc93d
 executing==2.2.0
     # via stack-data
 filelock==3.17.0
@@ -146,26 +135,17 @@
     #   torch
 graphviz==0.20.3
     # via catboost
-greenlet==3.1.1
-    # via sqlalchemy
-<<<<<<< HEAD
-=======
 h11==0.14.0
     # via httpcore
->>>>>>> 035fc93d
 holoviews==1.20.1
     # via umap-learn
 html5lib==1.1
     # via sec-certs (../pyproject.toml)
-<<<<<<< HEAD
-huggingface-hub==0.29.2
-=======
 httpcore==1.0.7
     # via httpx
 httpx==0.28.1
     # via openai
-huggingface-hub==0.29.1
->>>>>>> 035fc93d
+huggingface-hub==0.29.2
     # via
     #   accelerate
     #   datasets
@@ -184,10 +164,12 @@
     # via scikit-image
 ipykernel==6.29.5
     # via sec-certs (../pyproject.toml)
-ipython==8.33.0
+ipython==9.0.2
     # via
     #   ipykernel
     #   ipywidgets
+ipython-pygments-lexers==1.1.1
+    # via ipython
 ipywidgets==8.1.5
     # via sec-certs (../pyproject.toml)
 jedi==0.19.2
@@ -281,11 +263,7 @@
     #   preshed
     #   spacy
     #   thinc
-<<<<<<< HEAD
-narwhals==1.29.0
-=======
-narwhals==1.28.0
->>>>>>> 035fc93d
+narwhals==1.29.1
     # via plotly
 nest-asyncio==1.6.0
     # via ipykernel
@@ -330,45 +308,8 @@
     #   transformers
     #   umap-learn
     #   xarray
-nvidia-cublas-cu12==12.4.5.8
-    # via
-    #   nvidia-cudnn-cu12
-    #   nvidia-cusolver-cu12
-    #   torch
-nvidia-cuda-cupti-cu12==12.4.127
-    # via torch
-nvidia-cuda-nvrtc-cu12==12.4.127
-    # via torch
-nvidia-cuda-runtime-cu12==12.4.127
-    # via torch
-nvidia-cudnn-cu12==9.1.0.70
-    # via torch
-nvidia-cufft-cu12==11.2.1.3
-    # via torch
-nvidia-curand-cu12==10.3.5.147
-    # via torch
-nvidia-cusolver-cu12==11.6.1.9
-    # via torch
-nvidia-cusparse-cu12==12.3.1.170
-    # via
-    #   nvidia-cusolver-cu12
-    #   torch
-nvidia-cusparselt-cu12==0.6.2
-    # via torch
-nvidia-nccl-cu12==2.21.5
-    # via torch
-nvidia-nvjitlink-cu12==12.4.127
-    # via
-    #   nvidia-cusolver-cu12
-    #   nvidia-cusparse-cu12
-    #   torch
-nvidia-nvtx-cu12==12.4.127
-    # via torch
-<<<<<<< HEAD
-=======
-openai==1.64.0
-    # via sec-certs (../pyproject.toml)
->>>>>>> 035fc93d
+openai==1.65.5
+    # via sec-certs (../pyproject.toml)
 optuna==4.2.1
     # via sec-certs (../pyproject.toml)
 packaging==24.2
@@ -466,13 +407,9 @@
 pure-eval==0.2.3
     # via stack-data
 pyarrow==19.0.1
-<<<<<<< HEAD
-    # via datasets
-=======
-    # via
-    #   datasets
-    #   sec-certs (../pyproject.toml)
->>>>>>> 035fc93d
+    # via
+    #   datasets
+    #   sec-certs (../pyproject.toml)
 pycparser==2.22
     # via cffi
 pyct==0.5.0
@@ -488,15 +425,12 @@
     #   weasel
 pydantic-core==2.27.2
     # via pydantic
-<<<<<<< HEAD
 pydantic-settings==2.8.1
-=======
-pydantic-settings==2.8.0
->>>>>>> 035fc93d
     # via sec-certs (../pyproject.toml)
 pygments==2.19.1
     # via
     #   ipython
+    #   ipython-pygments-lexers
     #   rich
 pynndescent==0.5.13
     # via umap-learn
@@ -649,8 +583,6 @@
     # via scikit-image
 tokenizers==0.21.0
     # via transformers
-tomli==2.2.1
-    # via setuptools-scm
 toolz==1.0.0
     # via datashader
 torch==2.6.0
@@ -667,11 +599,8 @@
     #   datasets
     #   evaluate
     #   huggingface-hub
-<<<<<<< HEAD
     #   nltk
-=======
     #   openai
->>>>>>> 035fc93d
     #   optuna
     #   panel
     #   sec-certs (../pyproject.toml)
@@ -692,13 +621,7 @@
     # via
     #   sentence-transformers
     #   setfit
-triton==3.2.0
-    # via torch
-<<<<<<< HEAD
 typer==0.15.2
-=======
-typer==0.15.1
->>>>>>> 035fc93d
     # via
     #   spacy
     #   weasel
@@ -707,26 +630,19 @@
     #   alembic
     #   anyio
     #   beautifulsoup4
-    #   cloudpathlib
     #   huggingface-hub
     #   ipython
-    #   multidict
-<<<<<<< HEAD
-=======
     #   openai
->>>>>>> 035fc93d
     #   panel
     #   pydantic
     #   pydantic-core
-    #   pypdf
     #   referencing
-    #   rich
     #   sqlalchemy
     #   torch
     #   typer
 tzdata==2025.1
     # via pandas
-tzlocal==5.3
+tzlocal==5.3.1
     # via dateparser
 uc-micro-py==1.0.3
     # via linkify-it-py
