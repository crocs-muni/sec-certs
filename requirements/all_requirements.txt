--- conflicted
+++ resolved
@@ -2,7 +2,7 @@
     # via sentence-transformers
 accessible-pygments==0.0.5
     # via pydata-sphinx-theme
-aiohappyeyeballs==2.4.8
+aiohappyeyeballs==2.5.0
     # via aiohttp
 aiohttp==3.11.13
     # via
@@ -16,17 +16,14 @@
     # via optuna
 annotated-types==0.7.0
     # via pydantic
-<<<<<<< HEAD
-=======
 anyio==4.8.0
     # via
     #   httpx
     #   openai
->>>>>>> 035fc93d
+appnope==0.1.4
+    # via ipykernel
 asttokens==3.0.0
     # via stack-data
-async-timeout==5.0.1
-    # via aiohttp
 attrs==25.1.0
     # via
     #   aiohttp
@@ -145,14 +142,6 @@
     #   sphinx
 evaluate==0.4.3
     # via setfit
-exceptiongroup==1.2.2
-    # via
-<<<<<<< HEAD
-=======
-    #   anyio
->>>>>>> 035fc93d
-    #   ipython
-    #   pytest
 executing==2.2.0
     # via stack-data
 fastjsonschema==2.21.1
@@ -180,26 +169,17 @@
     # via pytest-profiling
 graphviz==0.20.3
     # via catboost
-greenlet==3.1.1
-    # via sqlalchemy
-<<<<<<< HEAD
-=======
 h11==0.14.0
     # via httpcore
->>>>>>> 035fc93d
 holoviews==1.20.1
     # via umap-learn
 html5lib==1.1
     # via sec-certs (../pyproject.toml)
-<<<<<<< HEAD
-huggingface-hub==0.29.2
-=======
 httpcore==1.0.7
     # via httpx
 httpx==0.28.1
     # via openai
-huggingface-hub==0.29.1
->>>>>>> 035fc93d
+huggingface-hub==0.29.2
     # via
     #   accelerate
     #   datasets
@@ -208,7 +188,7 @@
     #   setfit
     #   tokenizers
     #   transformers
-identify==2.6.8
+identify==2.6.9
     # via pre-commit
 idna==3.10
     # via
@@ -230,12 +210,14 @@
     # via
     #   myst-nb
     #   sec-certs (../pyproject.toml)
-ipython==8.33.0
+ipython==9.0.2
     # via
     #   ipykernel
     #   ipywidgets
     #   myst-nb
     #   sec-certs (../pyproject.toml)
+ipython-pygments-lexers==1.1.1
+    # via ipython
 ipywidgets==8.1.5
     # via sec-certs (../pyproject.toml)
 jedi==0.19.2
@@ -352,11 +334,7 @@
     # via sec-certs (../pyproject.toml)
 myst-parser==4.0.1
     # via myst-nb
-<<<<<<< HEAD
-narwhals==1.29.0
-=======
-narwhals==1.28.0
->>>>>>> 035fc93d
+narwhals==1.29.1
     # via plotly
 nbclient==0.10.2
     # via
@@ -412,45 +390,8 @@
     #   transformers
     #   umap-learn
     #   xarray
-nvidia-cublas-cu12==12.4.5.8
-    # via
-    #   nvidia-cudnn-cu12
-    #   nvidia-cusolver-cu12
-    #   torch
-nvidia-cuda-cupti-cu12==12.4.127
-    # via torch
-nvidia-cuda-nvrtc-cu12==12.4.127
-    # via torch
-nvidia-cuda-runtime-cu12==12.4.127
-    # via torch
-nvidia-cudnn-cu12==9.1.0.70
-    # via torch
-nvidia-cufft-cu12==11.2.1.3
-    # via torch
-nvidia-curand-cu12==10.3.5.147
-    # via torch
-nvidia-cusolver-cu12==11.6.1.9
-    # via torch
-nvidia-cusparse-cu12==12.3.1.170
-    # via
-    #   nvidia-cusolver-cu12
-    #   torch
-nvidia-cusparselt-cu12==0.6.2
-    # via torch
-nvidia-nccl-cu12==2.21.5
-    # via torch
-nvidia-nvjitlink-cu12==12.4.127
-    # via
-    #   nvidia-cusolver-cu12
-    #   nvidia-cusparse-cu12
-    #   torch
-nvidia-nvtx-cu12==12.4.127
-    # via torch
-<<<<<<< HEAD
-=======
-openai==1.64.0
-    # via sec-certs (../pyproject.toml)
->>>>>>> 035fc93d
+openai==1.65.5
+    # via sec-certs (../pyproject.toml)
 optuna==4.2.1
     # via sec-certs (../pyproject.toml)
 packaging==24.2
@@ -562,13 +503,9 @@
 pure-eval==0.2.3
     # via stack-data
 pyarrow==19.0.1
-<<<<<<< HEAD
-    # via datasets
-=======
-    # via
-    #   datasets
-    #   sec-certs (../pyproject.toml)
->>>>>>> 035fc93d
+    # via
+    #   datasets
+    #   sec-certs (../pyproject.toml)
 pycparser==2.22
     # via cffi
 pyct==0.5.0
@@ -584,11 +521,7 @@
     #   weasel
 pydantic-core==2.27.2
     # via pydantic
-<<<<<<< HEAD
 pydantic-settings==2.8.1
-=======
-pydantic-settings==2.8.0
->>>>>>> 035fc93d
     # via sec-certs (../pyproject.toml)
 pydata-sphinx-theme==0.15.4
     # via sphinx-book-theme
@@ -596,6 +529,7 @@
     # via
     #   accessible-pygments
     #   ipython
+    #   ipython-pygments-lexers
     #   pydata-sphinx-theme
     #   rich
     #   sphinx
@@ -685,6 +619,8 @@
     #   weasel
 rich==13.9.4
     # via typer
+roman-numerals-py==3.1.0
+    # via sphinx
 rpds-py==0.23.1
     # via
     #   jsonschema
@@ -751,7 +687,7 @@
     # via spacy
 spacy-loggers==1.0.5
     # via spacy
-sphinx==8.1.3
+sphinx==8.2.3
     # via
     #   myst-nb
     #   myst-parser
@@ -807,15 +743,6 @@
     # via scikit-image
 tokenizers==0.21.0
     # via transformers
-tomli==2.2.1
-    # via
-    #   build
-    #   coverage
-    #   mypy
-    #   pip-tools
-    #   pytest
-    #   setuptools-scm
-    #   sphinx
 toolz==1.0.0
     # via datashader
 torch==2.6.0
@@ -832,11 +759,8 @@
     #   datasets
     #   evaluate
     #   huggingface-hub
-<<<<<<< HEAD
     #   nltk
-=======
     #   openai
->>>>>>> 035fc93d
     #   optuna
     #   panel
     #   sec-certs (../pyproject.toml)
@@ -859,13 +783,7 @@
     # via
     #   sentence-transformers
     #   setfit
-triton==3.2.0
-    # via torch
-<<<<<<< HEAD
 typer==0.15.2
-=======
-typer==0.15.1
->>>>>>> 035fc93d
     # via
     #   spacy
     #   weasel
@@ -873,17 +791,15 @@
     # via sec-certs (../pyproject.toml)
 types-pyyaml==6.0.12.20241230
     # via sec-certs (../pyproject.toml)
-types-requests==2.32.0.20250301
+types-requests==2.32.0.20250306
     # via sec-certs (../pyproject.toml)
 typing-extensions==4.12.2
     # via
     #   alembic
     #   anyio
     #   beautifulsoup4
-    #   cloudpathlib
     #   huggingface-hub
     #   ipython
-    #   multidict
     #   mypy
     #   myst-nb
     #   openai
@@ -891,15 +807,13 @@
     #   pydantic
     #   pydantic-core
     #   pydata-sphinx-theme
-    #   pypdf
     #   referencing
-    #   rich
     #   sqlalchemy
     #   torch
     #   typer
 tzdata==2025.1
     # via pandas
-tzlocal==5.3
+tzlocal==5.3.1
     # via dateparser
 uc-micro-py==1.0.3
     # via linkify-it-py
@@ -909,7 +823,7 @@
     # via
     #   requests
     #   types-requests
-virtualenv==20.29.2
+virtualenv==20.29.3
     # via pre-commit
 wasabi==1.1.3
     # via
