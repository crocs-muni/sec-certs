--- conflicted
+++ resolved
@@ -1,3 +1,7 @@
+appnope==0.1.3
+    # via
+    #   ipykernel
+    #   ipython
 argon2-cffi==21.3.0
     # via notebook
 argon2-cffi-bindings==21.2.0
@@ -66,6 +70,8 @@
     # via -r requirements.in
 idna==3.3
     # via requests
+importlib-resources==5.7.1
+    # via jsonschema
 ipykernel==6.12.1
     # via
     #   -r requirements.in
@@ -171,11 +177,8 @@
     #   matplotlib
     #   nbconvert
     #   pikepdf
-<<<<<<< HEAD
     #   setuptools-scm
-=======
-    #   spacy
->>>>>>> 279d732e
+    #   spacy
 pandas==1.4.2
     # via
     #   -r requirements.in
@@ -257,13 +260,10 @@
     # via -r requirements.in
 scipy==1.8.0
     # via scikit-learn
-<<<<<<< HEAD
+send2trash==1.8.0
+    # via notebook
 setuptools-scm==6.4.2
     # via -r requirements.in
-=======
-send2trash==1.8.0
-    # via notebook
->>>>>>> 279d732e
 six==1.16.0
     # via
     #   asttokens
@@ -294,19 +294,16 @@
     # via spacy
 threadpoolctl==3.1.0
     # via scikit-learn
-<<<<<<< HEAD
+tinycss2==1.1.1
+    # via nbconvert
 tomli==2.0.1
     # via setuptools-scm
-=======
-tinycss2==1.1.1
-    # via nbconvert
 tornado==6.1
     # via
     #   ipykernel
     #   jupyter-client
     #   notebook
     #   terminado
->>>>>>> 279d732e
 tqdm==4.64.0
     # via
     #   -r requirements.in
@@ -339,18 +336,14 @@
 wcwidth==0.2.5
     # via prompt-toolkit
 webencodings==0.5.1
-<<<<<<< HEAD
-    # via html5lib
-zipp==3.8.0
-    # via importlib-resources
-=======
     # via
     #   bleach
     #   html5lib
     #   tinycss2
 widgetsnbextension==3.6.0
     # via ipywidgets
->>>>>>> 279d732e
+zipp==3.8.0
+    # via importlib-resources
 
 # The following packages are considered to be unsafe in a requirements file:
 # setuptools