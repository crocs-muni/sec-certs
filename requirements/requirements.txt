annotated-types==0.6.0
    # via pydantic
appnope==0.1.4
    # via
    #   ipykernel
    #   ipython
asttokens==2.4.1
    # via stack-data
attrs==23.1.0
    # via
    #   jsonschema
    #   referencing
beautifulsoup4==4.12.2
    # via sec-certs (./../pyproject.toml)
blis==0.7.11
    # via thinc
catalogue==2.0.10
    # via
    #   spacy
    #   srsly
    #   thinc
certifi==2024.7.4
    # via requests
cffi==1.16.0
    # via cryptography
charset-normalizer==3.3.2
    # via requests
click==8.1.7
    # via
    #   sec-certs (./../pyproject.toml)
    #   typer
cloudpathlib==0.16.0
    # via weasel
comm==0.2.0
    # via
    #   ipykernel
    #   ipywidgets
confection==0.1.3
    # via
    #   thinc
    #   weasel
contourpy==1.2.0
    # via matplotlib
cryptography==43.0.1
    # via pypdf
cycler==0.12.1
    # via matplotlib
cymem==2.0.8
    # via
    #   preshed
    #   spacy
    #   thinc
dateparser==1.2.0
    # via sec-certs (./../pyproject.toml)
debugpy==1.8.0
    # via ipykernel
decorator==5.1.1
    # via ipython
deprecated==1.2.14
    # via pikepdf
distro==1.8.0
    # via tabula-py
executing==2.0.1
    # via stack-data
fonttools==4.45.0
    # via matplotlib
html5lib==1.1
    # via sec-certs (./../pyproject.toml)
idna==3.7
    # via requests
ipykernel==6.27.0
    # via sec-certs (./../pyproject.toml)
ipython==8.17.2
    # via
    #   ipykernel
    #   ipywidgets
ipywidgets==8.1.1
    # via sec-certs (./../pyproject.toml)
jedi==0.19.1
    # via ipython
jinja2==3.1.4
    # via spacy
joblib==1.3.2
    # via scikit-learn
jsonschema==4.20.0
    # via sec-certs (./../pyproject.toml)
jsonschema-specifications==2023.11.1
    # via jsonschema
jupyter-client==8.6.0
    # via ipykernel
jupyter-core==5.5.0
    # via
    #   ipykernel
    #   jupyter-client
jupyterlab-widgets==3.0.9
    # via ipywidgets
kiwisolver==1.4.5
    # via matplotlib
langcodes==3.3.0
    # via spacy
lxml==4.9.3
    # via
    #   pikepdf
    #   sec-certs (./../pyproject.toml)
markupsafe==2.1.3
    # via jinja2
matplotlib==3.8.2
    # via
    #   pysankeybeta
    #   seaborn
    #   sec-certs (./../pyproject.toml)
matplotlib-inline==0.1.6
    # via
    #   ipykernel
    #   ipython
murmurhash==1.0.10
    # via
    #   preshed
    #   spacy
    #   thinc
nest-asyncio==1.5.8
    # via ipykernel
networkx==3.2.1
    # via sec-certs (./../pyproject.toml)
numpy==1.26.2
    # via
    #   blis
    #   contourpy
    #   matplotlib
    #   pandas
    #   pysankeybeta
    #   scikit-learn
    #   scipy
    #   seaborn
    #   sec-certs (./../pyproject.toml)
    #   spacy
    #   tabula-py
    #   thinc
packaging==23.2
    # via
    #   ipykernel
    #   matplotlib
    #   pikepdf
    #   pytesseract
    #   setuptools-scm
    #   spacy
    #   thinc
    #   weasel
pandas==2.1.3
    # via
    #   pysankeybeta
    #   seaborn
    #   sec-certs (./../pyproject.toml)
    #   tabula-py
parso==0.8.3
    # via jedi
pdftotext==3.0.0
    # via sec-certs (./../pyproject.toml)
pexpect==4.8.0
    # via ipython
pikepdf==8.7.1
    # via sec-certs (./../pyproject.toml)
pillow==10.3.0
    # via
    #   matplotlib
    #   pikepdf
    #   pytesseract
    #   sec-certs (./../pyproject.toml)
pkgconfig==1.5.5
    # via sec-certs (./../pyproject.toml)
platformdirs==4.0.0
    # via jupyter-core
preshed==3.0.9
    # via
    #   spacy
    #   thinc
prompt-toolkit==3.0.41
    # via ipython
psutil==5.9.6
    # via
    #   ipykernel
    #   sec-certs (./../pyproject.toml)
ptyprocess==0.7.0
    # via pexpect
pure-eval==0.2.2
    # via stack-data
pycparser==2.21
    # via cffi
pydantic==2.5.2
    # via
    #   confection
    #   pydantic-settings
    #   sec-certs (./../pyproject.toml)
    #   spacy
    #   thinc
    #   weasel
pydantic-core==2.14.5
    # via pydantic
pydantic-settings==2.1.0
    # via sec-certs (./../pyproject.toml)
pygments==2.17.2
    # via ipython
pyparsing==3.1.1
    # via matplotlib
pypdf[crypto]==3.17.1
    # via
    #   pypdf
    #   sec-certs (./../pyproject.toml)
pysankeybeta==1.4.1
    # via sec-certs (./../pyproject.toml)
pytesseract==0.3.10
    # via sec-certs (./../pyproject.toml)
python-dateutil==2.8.2
    # via
    #   dateparser
    #   jupyter-client
    #   matplotlib
    #   pandas
    #   sec-certs (./../pyproject.toml)
python-dotenv==1.0.0
    # via pydantic-settings
pytz==2023.3.post1
    # via
    #   dateparser
    #   pandas
pyyaml==6.0.1
    # via sec-certs (./../pyproject.toml)
pyzmq==25.1.1
    # via
    #   ipykernel
    #   jupyter-client
rapidfuzz==3.5.2
    # via sec-certs (./../pyproject.toml)
referencing==0.31.0
    # via
    #   jsonschema
    #   jsonschema-specifications
regex==2024.9.11
    # via dateparser
requests==2.32.0
    # via
    #   sec-certs (./../pyproject.toml)
    #   spacy
    #   weasel
rpds-py==0.13.1
    # via
    #   jsonschema
    #   referencing
scikit-learn==1.5.0
    # via sec-certs (./../pyproject.toml)
scipy==1.11.4
    # via
    #   scikit-learn
    #   sec-certs (./../pyproject.toml)
seaborn==0.13.0
    # via
    #   pysankeybeta
    #   sec-certs (./../pyproject.toml)
setuptools-scm==8.0.4
    # via sec-certs (./../pyproject.toml)
six==1.16.0
    # via
    #   asttokens
    #   html5lib
    #   python-dateutil
smart-open==6.4.0
    # via
    #   spacy
    #   weasel
soupsieve==2.5
    # via beautifulsoup4
spacy==3.7.2
    # via sec-certs (./../pyproject.toml)
spacy-legacy==3.0.12
    # via spacy
spacy-loggers==1.0.5
    # via spacy
srsly==2.4.8
    # via
    #   confection
    #   spacy
    #   thinc
    #   weasel
stack-data==0.6.3
    # via ipython
tabula-py==2.9.0
    # via sec-certs (./../pyproject.toml)
thinc==8.2.1
    # via spacy
threadpoolctl==3.2.0
    # via scikit-learn
<<<<<<< HEAD
=======
tomli==2.1.0
    # via setuptools-scm
>>>>>>> d640ad1f
tornado==6.4.1
    # via
    #   ipykernel
    #   jupyter-client
tqdm==4.66.3
    # via
    #   sec-certs (./../pyproject.toml)
    #   spacy
traitlets==5.13.0
    # via
    #   comm
    #   ipykernel
    #   ipython
    #   ipywidgets
    #   jupyter-client
    #   jupyter-core
    #   matplotlib-inline
typer==0.9.0
    # via
    #   spacy
    #   weasel
typing-extensions==4.8.0
    # via
    #   pydantic
    #   pydantic-core
    #   setuptools-scm
    #   typer
tzdata==2023.3
    # via pandas
tzlocal==5.2
    # via dateparser
urllib3==2.2.2
    # via requests
wasabi==1.1.2
    # via
    #   spacy
    #   thinc
    #   weasel
wcwidth==0.2.12
    # via prompt-toolkit
weasel==0.3.4
    # via spacy
webencodings==0.5.1
    # via html5lib
widgetsnbextension==4.0.9
    # via ipywidgets
wrapt==1.16.0
    # via deprecated

# The following packages are considered to be unsafe in a requirements file:
# setuptools<|MERGE_RESOLUTION|>--- conflicted
+++ resolved
@@ -1,5 +1,6 @@
 annotated-types==0.6.0
     # via pydantic
+appnope==0.1.4
 appnope==0.1.4
     # via
     #   ipykernel
@@ -50,6 +51,8 @@
     #   preshed
     #   spacy
     #   thinc
+dateparser==1.2.0
+    # via sec-certs (./../pyproject.toml)
 dateparser==1.2.0
     # via sec-certs (./../pyproject.toml)
 debugpy==1.8.0
@@ -213,6 +216,7 @@
 python-dateutil==2.8.2
     # via
     #   dateparser
+    #   dateparser
     #   jupyter-client
     #   matplotlib
     #   pandas
@@ -220,6 +224,9 @@
 python-dotenv==1.0.0
     # via pydantic-settings
 pytz==2023.3.post1
+    # via
+    #   dateparser
+    #   pandas
     # via
     #   dateparser
     #   pandas
@@ -237,6 +244,8 @@
     #   jsonschema-specifications
 regex==2024.9.11
     # via dateparser
+regex==2024.9.11
+    # via dateparser
 requests==2.32.0
     # via
     #   sec-certs (./../pyproject.toml)
@@ -289,11 +298,6 @@
     # via spacy
 threadpoolctl==3.2.0
     # via scikit-learn
-<<<<<<< HEAD
-=======
-tomli==2.1.0
-    # via setuptools-scm
->>>>>>> d640ad1f
 tornado==6.4.1
     # via
     #   ipykernel
@@ -323,6 +327,8 @@
     #   typer
 tzdata==2023.3
     # via pandas
+tzlocal==5.2
+    # via dateparser
 tzlocal==5.2
     # via dateparser
 urllib3==2.2.2
