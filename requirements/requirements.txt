--- conflicted
+++ resolved
@@ -99,13 +99,9 @@
     #   sentence-transformers
     #   transformers
 idna==3.4
-<<<<<<< HEAD
     # via
     #   requests
     #   yarl
-=======
-    # via requests
->>>>>>> 1ccca9ae
 ipykernel==6.19.1
     # via
     #   ipywidgets
@@ -303,6 +299,9 @@
     # via
     #   pypdf
     #   sec-certs (./../pyproject.toml)
+    # via
+    #   pypdf
+    #   sec-certs (./../pyproject.toml)
 pyrsistent==0.19.2
     # via jsonschema
 pysankeybeta==1.4.0
@@ -404,7 +403,6 @@
     # via transformers
 tomli==2.0.1
     # via setuptools-scm
-<<<<<<< HEAD
 torch==2.0.1
     # via
     #   sentence-transformers
@@ -413,9 +411,6 @@
 torchvision==0.15.2
     # via sentence-transformers
 tornado==6.3.2
-=======
-tornado==6.3.3
->>>>>>> 1ccca9ae
     # via
     #   ipykernel
     #   jupyter-client
@@ -451,16 +446,11 @@
     #   huggingface-hub
     #   pydantic
     #   setuptools-scm
-<<<<<<< HEAD
     #   torch
 urllib3==1.26.13
     # via
     #   requests
     #   responses
-=======
-urllib3==1.26.18
-    # via requests
->>>>>>> 1ccca9ae
 wasabi==0.10.1
     # via
     #   spacy
@@ -479,15 +469,12 @@
     #   nvidia-nvtx-cu11
 widgetsnbextension==4.0.4
     # via ipywidgets
-<<<<<<< HEAD
 xxhash==3.2.0
     # via
     #   datasets
     #   evaluate
 yarl==1.9.2
     # via aiohttp
-=======
->>>>>>> 1ccca9ae
 
 # The following packages are considered to be unsafe in a requirements file:
 # setuptools