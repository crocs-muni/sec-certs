accessible-pygments==0.0.4
    # via pydata-sphinx-theme
aiohappyeyeballs==2.4.0
    # via aiohttp
aiohttp==3.10.11
    # via
    #   datasets
    #   fsspec
aiosignal==1.3.1
    # via aiohttp
alabaster==0.7.13
    # via sphinx
annotated-types==0.6.0
    # via pydantic
appnope==0.1.4
    # via
    #   ipykernel
    #   ipython
asttokens==2.4.1
    # via stack-data
<<<<<<< HEAD
=======
async-timeout==5.0.1
    # via aiohttp
>>>>>>> d640ad1f
attrs==23.1.0
    # via
    #   aiohttp
    #   jsonschema
    #   jupyter-cache
    #   referencing
babel==2.13.1
    # via
    #   pydata-sphinx-theme
    #   sphinx
beautifulsoup4==4.12.2
    # via
    #   pydata-sphinx-theme
    #   sec-certs (./../pyproject.toml)
blis==0.7.11
    # via thinc
build==1.0.3
    # via pip-tools
catalogue==2.0.10
    # via
    #   spacy
    #   srsly
    #   thinc
certifi==2024.7.4
    # via requests
cffi==1.16.0
    # via cryptography
cfgv==3.4.0
    # via pre-commit
charset-normalizer==3.3.2
    # via requests
click==8.1.7
    # via
    #   jupyter-cache
    #   pip-tools
    #   sec-certs (./../pyproject.toml)
    #   typer
cloudpathlib==0.16.0
    # via weasel
comm==0.2.0
    # via
    #   ipykernel
    #   ipywidgets
confection==0.1.3
    # via
    #   thinc
    #   weasel
contourpy==1.2.0
    # via matplotlib
coverage[toml]==7.3.2
    # via
    #   coverage
    #   pytest-cov
cryptography==43.0.1
    # via pypdf
cycler==0.12.1
    # via matplotlib
cymem==2.0.8
    # via
    #   preshed
    #   spacy
    #   thinc
datasets==2.15.0
    # via sec-certs (./../pyproject.toml)
dateparser==1.2.0
    # via sec-certs (./../pyproject.toml)
debugpy==1.8.0
    # via ipykernel
decorator==5.1.1
    # via ipython
deprecated==1.2.14
    # via pikepdf
dill==0.3.7
    # via
    #   datasets
    #   multiprocess
distlib==0.3.7
    # via virtualenv
distro==1.8.0
    # via tabula-py
docutils==0.19
    # via
    #   myst-parser
    #   pydata-sphinx-theme
    #   sphinx
executing==2.0.1
    # via stack-data
fastjsonschema==2.19.0
    # via nbformat
filelock==3.13.1
    # via
    #   huggingface-hub
    #   virtualenv
fonttools==4.45.0
    # via matplotlib
frozenlist==1.4.0
    # via
    #   aiohttp
    #   aiosignal
fsspec[http]==2023.10.0
    # via
    #   datasets
    #   fsspec
    #   huggingface-hub
gprof2dot==2022.7.29
    # via pytest-profiling
html5lib==1.1
    # via sec-certs (./../pyproject.toml)
huggingface-hub==0.19.4
    # via datasets
identify==2.5.32
    # via pre-commit
idna==3.7
    # via
    #   requests
    #   yarl
imagesize==1.4.1
    # via sphinx
importlib-metadata==6.8.0
    # via
    #   jupyter-cache
    #   myst-nb
iniconfig==2.0.0
    # via pytest
ipykernel==6.27.0
    # via
    #   myst-nb
    #   sec-certs (./../pyproject.toml)
ipython==8.17.2
    # via
    #   ipykernel
    #   ipywidgets
    #   myst-nb
    #   sec-certs (./../pyproject.toml)
ipywidgets==8.1.1
    # via sec-certs (./../pyproject.toml)
jedi==0.19.1
    # via ipython
jinja2==3.1.4
    # via
    #   myst-parser
    #   spacy
    #   sphinx
joblib==1.3.2
    # via scikit-learn
jsonschema==4.20.0
    # via
    #   nbformat
    #   sec-certs (./../pyproject.toml)
jsonschema-specifications==2023.11.1
    # via jsonschema
jupyter-cache==1.0.0
    # via myst-nb
jupyter-client==8.6.0
    # via
    #   ipykernel
    #   nbclient
jupyter-core==5.5.0
    # via
    #   ipykernel
    #   jupyter-client
    #   nbclient
    #   nbformat
jupyterlab-widgets==3.0.9
    # via ipywidgets
kiwisolver==1.4.5
    # via matplotlib
langcodes==3.3.0
    # via spacy
lxml==4.9.3
    # via
    #   pikepdf
    #   sec-certs (./../pyproject.toml)
markdown-it-py==3.0.0
    # via
    #   mdit-py-plugins
    #   myst-parser
markupsafe==2.1.3
    # via jinja2
matplotlib==3.8.2
    # via
    #   pysankeybeta
    #   seaborn
    #   sec-certs (./../pyproject.toml)
matplotlib-inline==0.1.6
    # via
    #   ipykernel
    #   ipython
mdit-py-plugins==0.4.0
    # via myst-parser
mdurl==0.1.2
    # via markdown-it-py
memory-profiler==0.61.0
    # via pytest-monitor
multidict==6.0.4
    # via
    #   aiohttp
    #   yarl
multiprocess==0.70.15
    # via datasets
murmurhash==1.0.10
    # via
    #   preshed
    #   spacy
    #   thinc
mypy==1.13.0
    # via sec-certs (./../pyproject.toml)
mypy-extensions==1.0.0
    # via mypy
myst-nb==1.0.0
    # via sec-certs (./../pyproject.toml)
myst-parser==2.0.0
    # via myst-nb
nbclient==0.9.0
    # via
    #   jupyter-cache
    #   myst-nb
nbformat==5.9.2
    # via
    #   jupyter-cache
    #   myst-nb
    #   nbclient
nest-asyncio==1.5.8
    # via ipykernel
networkx==3.2.1
    # via sec-certs (./../pyproject.toml)
nodeenv==1.8.0
    # via pre-commit
numpy==1.26.2
    # via
    #   blis
    #   contourpy
    #   datasets
    #   matplotlib
    #   pandas
    #   pyarrow
    #   pysankeybeta
    #   scikit-learn
    #   scipy
    #   seaborn
    #   sec-certs (./../pyproject.toml)
    #   spacy
    #   tabula-py
    #   thinc
packaging==23.2
    # via
    #   build
    #   datasets
    #   huggingface-hub
    #   ipykernel
    #   matplotlib
    #   pikepdf
    #   pydata-sphinx-theme
    #   pytesseract
    #   pytest
    #   setuptools-scm
    #   spacy
    #   sphinx
    #   thinc
    #   weasel
pandas==2.1.3
    # via
    #   datasets
    #   pysankeybeta
    #   seaborn
    #   sec-certs (./../pyproject.toml)
    #   tabula-py
parso==0.8.3
    # via jedi
pdftotext==3.0.0
    # via sec-certs (./../pyproject.toml)
pexpect==4.8.0
    # via ipython
pikepdf==8.7.1
    # via sec-certs (./../pyproject.toml)
pillow==10.3.0
    # via
    #   matplotlib
    #   pikepdf
    #   pytesseract
    #   sec-certs (./../pyproject.toml)
pip-tools==7.3.0
    # via sec-certs (./../pyproject.toml)
pkgconfig==1.5.5
    # via sec-certs (./../pyproject.toml)
platformdirs==4.0.0
    # via
    #   jupyter-core
    #   virtualenv
pluggy==1.3.0
    # via pytest
pre-commit==3.5.0
    # via sec-certs (./../pyproject.toml)
preshed==3.0.9
    # via
    #   spacy
    #   thinc
prompt-toolkit==3.0.41
    # via ipython
propcache==0.2.0
    # via yarl
psutil==5.9.6
    # via
    #   ipykernel
    #   memory-profiler
    #   pytest-monitor
    #   sec-certs (./../pyproject.toml)
ptyprocess==0.7.0
    # via pexpect
pure-eval==0.2.2
    # via stack-data
pyarrow==14.0.1
    # via datasets
pyarrow-hotfix==0.6
    # via datasets
pycparser==2.21
    # via cffi
pydantic==2.5.2
    # via
    #   confection
    #   pydantic-settings
    #   sec-certs (./../pyproject.toml)
    #   spacy
    #   thinc
    #   weasel
pydantic-core==2.14.5
    # via pydantic
pydantic-settings==2.1.0
    # via sec-certs (./../pyproject.toml)
pydata-sphinx-theme==0.14.3
    # via sphinx-book-theme
pygments==2.17.2
    # via
    #   accessible-pygments
    #   ipython
    #   pydata-sphinx-theme
    #   sphinx
pyparsing==3.1.1
    # via matplotlib
pypdf[crypto]==3.17.1
    # via
    #   pypdf
    #   sec-certs (./../pyproject.toml)
pyproject-hooks==1.0.0
    # via build
pysankeybeta==1.4.1
    # via sec-certs (./../pyproject.toml)
pytesseract==0.3.10
    # via sec-certs (./../pyproject.toml)
pytest==7.4.3
    # via
    #   pytest-cov
    #   pytest-monitor
    #   pytest-profiling
    #   sec-certs (./../pyproject.toml)
pytest-cov==4.1.0
    # via sec-certs (./../pyproject.toml)
pytest-monitor==1.6.6
    # via sec-certs (./../pyproject.toml)
pytest-profiling==1.7.0
    # via sec-certs (./../pyproject.toml)
python-dateutil==2.8.2
    # via
    #   dateparser
    #   jupyter-client
    #   matplotlib
    #   pandas
    #   sec-certs (./../pyproject.toml)
python-dotenv==1.0.0
    # via pydantic-settings
pytz==2023.3.post1
    # via
    #   dateparser
    #   pandas
pyyaml==6.0.1
    # via
    #   datasets
    #   huggingface-hub
    #   jupyter-cache
    #   myst-nb
    #   myst-parser
    #   pre-commit
    #   sec-certs (./../pyproject.toml)
pyzmq==25.1.1
    # via
    #   ipykernel
    #   jupyter-client
rapidfuzz==3.5.2
    # via sec-certs (./../pyproject.toml)
referencing==0.31.0
    # via
    #   jsonschema
    #   jsonschema-specifications
regex==2024.9.11
    # via dateparser
requests==2.32.0
    # via
    #   datasets
    #   fsspec
    #   huggingface-hub
    #   pytest-monitor
    #   sec-certs (./../pyproject.toml)
    #   spacy
    #   sphinx
    #   weasel
rpds-py==0.13.1
    # via
    #   jsonschema
    #   referencing
ruff==0.7.4
    # via sec-certs (./../pyproject.toml)
scikit-learn==1.5.0
    # via sec-certs (./../pyproject.toml)
scipy==1.11.4
    # via
    #   scikit-learn
    #   sec-certs (./../pyproject.toml)
seaborn==0.13.0
    # via
    #   pysankeybeta
    #   sec-certs (./../pyproject.toml)
setuptools-scm==8.0.4
    # via sec-certs (./../pyproject.toml)
six==1.16.0
    # via
    #   asttokens
    #   html5lib
    #   pytest-profiling
    #   python-dateutil
smart-open==6.4.0
    # via
    #   spacy
    #   weasel
snowballstemmer==2.2.0
    # via sphinx
soupsieve==2.5
    # via beautifulsoup4
spacy==3.7.2
    # via sec-certs (./../pyproject.toml)
spacy-legacy==3.0.12
    # via spacy
spacy-loggers==1.0.5
    # via spacy
sphinx==6.2.1
    # via
    #   myst-nb
    #   myst-parser
    #   pydata-sphinx-theme
    #   sec-certs (./../pyproject.toml)
    #   sphinx-book-theme
    #   sphinx-copybutton
    #   sphinx-design
    #   sphinxcontrib-applehelp
    #   sphinxcontrib-devhelp
    #   sphinxcontrib-htmlhelp
    #   sphinxcontrib-qthelp
    #   sphinxcontrib-serializinghtml
sphinx-book-theme==1.0.1
    # via sec-certs (./../pyproject.toml)
sphinx-copybutton==0.5.2
    # via sec-certs (./../pyproject.toml)
sphinx-design==0.5.0
    # via sec-certs (./../pyproject.toml)
sphinxcontrib-applehelp==1.0.7
    # via sphinx
sphinxcontrib-devhelp==1.0.5
    # via sphinx
sphinxcontrib-htmlhelp==2.0.4
    # via sphinx
sphinxcontrib-jsmath==1.0.1
    # via sphinx
sphinxcontrib-qthelp==1.0.6
    # via sphinx
sphinxcontrib-serializinghtml==1.1.9
    # via sphinx
sqlalchemy==2.0.23
    # via jupyter-cache
srsly==2.4.8
    # via
    #   confection
    #   spacy
    #   thinc
    #   weasel
stack-data==0.6.3
    # via ipython
tabula-py==2.9.0
    # via sec-certs (./../pyproject.toml)
tabulate==0.9.0
    # via jupyter-cache
thinc==8.2.1
    # via spacy
threadpoolctl==3.2.0
    # via scikit-learn
<<<<<<< HEAD
=======
tomli==2.1.0
    # via
    #   build
    #   coverage
    #   mypy
    #   pip-tools
    #   pyproject-hooks
    #   pytest
    #   setuptools-scm
>>>>>>> d640ad1f
tornado==6.4.1
    # via
    #   ipykernel
    #   jupyter-client
tqdm==4.66.3
    # via
    #   datasets
    #   huggingface-hub
    #   sec-certs (./../pyproject.toml)
    #   spacy
traitlets==5.13.0
    # via
    #   comm
    #   ipykernel
    #   ipython
    #   ipywidgets
    #   jupyter-client
    #   jupyter-core
    #   matplotlib-inline
    #   nbclient
    #   nbformat
typer==0.9.0
    # via
    #   spacy
    #   weasel
types-python-dateutil==2.8.19.14
    # via sec-certs (./../pyproject.toml)
types-pyyaml==6.0.12.12
    # via sec-certs (./../pyproject.toml)
types-requests==2.31.0.10
    # via sec-certs (./../pyproject.toml)
typing-extensions==4.8.0
    # via
    #   huggingface-hub
    #   mypy
    #   myst-nb
    #   pydantic
    #   pydantic-core
    #   pydata-sphinx-theme
    #   setuptools-scm
    #   sqlalchemy
    #   typer
tzdata==2023.3
    # via pandas
tzlocal==5.2
    # via dateparser
urllib3==2.2.2
    # via
    #   requests
    #   types-requests
virtualenv==20.24.7
    # via pre-commit
wasabi==1.1.2
    # via
    #   spacy
    #   thinc
    #   weasel
wcwidth==0.2.12
    # via prompt-toolkit
weasel==0.3.4
    # via spacy
webencodings==0.5.1
    # via html5lib
wheel==0.41.3
    # via
    #   pip-tools
    #   pytest-monitor
widgetsnbextension==4.0.9
    # via ipywidgets
wrapt==1.16.0
    # via deprecated
xxhash==3.4.1
    # via datasets
yarl==1.17.2
    # via aiohttp
zipp==3.19.1
    # via importlib-metadata

# The following packages are considered to be unsafe in a requirements file:
# pip
# setuptools<|MERGE_RESOLUTION|>--- conflicted
+++ resolved
@@ -3,6 +3,7 @@
 aiohappyeyeballs==2.4.0
     # via aiohttp
 aiohttp==3.10.11
+aiohttp==3.10.11
     # via
     #   datasets
     #   fsspec
@@ -13,16 +14,12 @@
 annotated-types==0.6.0
     # via pydantic
 appnope==0.1.4
+appnope==0.1.4
     # via
     #   ipykernel
     #   ipython
 asttokens==2.4.1
     # via stack-data
-<<<<<<< HEAD
-=======
-async-timeout==5.0.1
-    # via aiohttp
->>>>>>> d640ad1f
 attrs==23.1.0
     # via
     #   aiohttp
@@ -86,6 +83,8 @@
     #   spacy
     #   thinc
 datasets==2.15.0
+    # via sec-certs (./../pyproject.toml)
+dateparser==1.2.0
     # via sec-certs (./../pyproject.toml)
 dateparser==1.2.0
     # via sec-certs (./../pyproject.toml)
@@ -229,6 +228,7 @@
     #   spacy
     #   thinc
 mypy==1.13.0
+mypy==1.13.0
     # via sec-certs (./../pyproject.toml)
 mypy-extensions==1.0.0
     # via mypy
@@ -322,6 +322,8 @@
     #   thinc
 prompt-toolkit==3.0.41
     # via ipython
+propcache==0.2.0
+    # via yarl
 propcache==0.2.0
     # via yarl
 psutil==5.9.6
@@ -387,6 +389,7 @@
 python-dateutil==2.8.2
     # via
     #   dateparser
+    #   dateparser
     #   jupyter-client
     #   matplotlib
     #   pandas
@@ -394,6 +397,9 @@
 python-dotenv==1.0.0
     # via pydantic-settings
 pytz==2023.3.post1
+    # via
+    #   dateparser
+    #   pandas
     # via
     #   dateparser
     #   pandas
@@ -418,6 +424,8 @@
     #   jsonschema-specifications
 regex==2024.9.11
     # via dateparser
+regex==2024.9.11
+    # via dateparser
 requests==2.32.0
     # via
     #   datasets
@@ -432,6 +440,7 @@
     # via
     #   jsonschema
     #   referencing
+ruff==0.7.4
 ruff==0.7.4
     # via sec-certs (./../pyproject.toml)
 scikit-learn==1.5.0
@@ -516,18 +525,6 @@
     # via spacy
 threadpoolctl==3.2.0
     # via scikit-learn
-<<<<<<< HEAD
-=======
-tomli==2.1.0
-    # via
-    #   build
-    #   coverage
-    #   mypy
-    #   pip-tools
-    #   pyproject-hooks
-    #   pytest
-    #   setuptools-scm
->>>>>>> d640ad1f
 tornado==6.4.1
     # via
     #   ipykernel
@@ -574,6 +571,8 @@
     # via pandas
 tzlocal==5.2
     # via dateparser
+tzlocal==5.2
+    # via dateparser
 urllib3==2.2.2
     # via
     #   requests
@@ -602,6 +601,7 @@
 xxhash==3.4.1
     # via datasets
 yarl==1.17.2
+yarl==1.17.2
     # via aiohttp
 zipp==3.19.1
     # via importlib-metadata
